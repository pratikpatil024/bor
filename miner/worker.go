// Copyright 2015 The go-ethereum Authors
// This file is part of the go-ethereum library.
//
// The go-ethereum library is free software: you can redistribute it and/or modify
// it under the terms of the GNU Lesser General Public License as published by
// the Free Software Foundation, either version 3 of the License, or
// (at your option) any later version.
//
// The go-ethereum library is distributed in the hope that it will be useful,
// but WITHOUT ANY WARRANTY; without even the implied warranty of
// MERCHANTABILITY or FITNESS FOR A PARTICULAR PURPOSE. See the
// GNU Lesser General Public License for more details.
//
// You should have received a copy of the GNU Lesser General Public License
// along with the go-ethereum library. If not, see <http://www.gnu.org/licenses/>.

package miner

import (
	"errors"
	"fmt"
	"math/big"
	"sync"
	"sync/atomic"
	"time"

	mapset "github.com/deckarep/golang-set"
	"github.com/ethereum/go-ethereum/common"
	"github.com/ethereum/go-ethereum/consensus"
	"github.com/ethereum/go-ethereum/consensus/misc"
	"github.com/ethereum/go-ethereum/core"
	"github.com/ethereum/go-ethereum/core/state"
	"github.com/ethereum/go-ethereum/core/types"
	"github.com/ethereum/go-ethereum/event"
	"github.com/ethereum/go-ethereum/log"
	"github.com/ethereum/go-ethereum/metrics"
	"github.com/ethereum/go-ethereum/params"
	"github.com/ethereum/go-ethereum/trie"
)

const (
	// resultQueueSize is the size of channel listening to sealing result.
	resultQueueSize = 10

	// txChanSize is the size of channel listening to NewTxsEvent.
	// The number is referenced from the size of tx pool.
	txChanSize = 4096

	// chainHeadChanSize is the size of channel listening to ChainHeadEvent.
	chainHeadChanSize = 10

	// chainSideChanSize is the size of channel listening to ChainSideEvent.
	chainSideChanSize = 10

	// resubmitAdjustChanSize is the size of resubmitting interval adjustment channel.
	resubmitAdjustChanSize = 10

	// sealingLogAtDepth is the number of confirmations before logging successful sealing.
	sealingLogAtDepth = 7

	// minRecommitInterval is the minimal time interval to recreate the sealing block with
	// any newly arrived transactions.
	minRecommitInterval = 1 * time.Second

	// maxRecommitInterval is the maximum time interval to recreate the sealing block with
	// any newly arrived transactions.
	maxRecommitInterval = 15 * time.Second

	// intervalAdjustRatio is the impact a single interval adjustment has on sealing work
	// resubmitting interval.
	intervalAdjustRatio = 0.1

	// intervalAdjustBias is applied during the new resubmit interval calculation in favor of
	// increasing upper limit or decreasing lower limit so that the limit can be reachable.
	intervalAdjustBias = 200 * 1000.0 * 1000.0

	// staleThreshold is the maximum depth of the acceptable stale block.
	staleThreshold = 7
)

var (
	minerZeroTxBroadcastMetrics    = metrics.NewRegisteredTimer("chain/miner/test/zerotx/broadcast", nil)
	minerZeroTxCommitMetrics       = metrics.NewRegisteredTimer("chain/miner/test/zerotx/commit", nil)
	minerNonZeroTxBroadcastMetrics = metrics.NewRegisteredTimer("chain/miner/test/nonzerotx/broadcast", nil)
	minerNonZeroTxCommitMetrics    = metrics.NewRegisteredTimer("chain/miner/test/nonzerotx/commit", nil)
)

// environment is the worker's current environment and holds all
// information of the sealing block generation.
type environment struct {
	signer types.Signer

	state     *state.StateDB // apply state changes here
	ancestors mapset.Set     // ancestor set (used for checking uncle parent validity)
	family    mapset.Set     // family set (used for checking uncle invalidity)
	tcount    int            // tx count in cycle
	gasPool   *core.GasPool  // available gas used to pack transactions
	coinbase  common.Address

	header   *types.Header
	txs      []*types.Transaction
	receipts []*types.Receipt
	uncles   map[common.Hash]*types.Header
}

// copy creates a deep copy of environment.
func (env *environment) copy() *environment {
	cpy := &environment{
		signer:    env.signer,
		state:     env.state.Copy(),
		ancestors: env.ancestors.Clone(),
		family:    env.family.Clone(),
		tcount:    env.tcount,
		coinbase:  env.coinbase,
		header:    types.CopyHeader(env.header),
		receipts:  copyReceipts(env.receipts),
	}
	if env.gasPool != nil {
		gasPool := *env.gasPool
		cpy.gasPool = &gasPool
	}
	// The content of txs and uncles are immutable, unnecessary
	// to do the expensive deep copy for them.
	cpy.txs = make([]*types.Transaction, len(env.txs))
	copy(cpy.txs, env.txs)
	cpy.uncles = make(map[common.Hash]*types.Header)
	for hash, uncle := range env.uncles {
		cpy.uncles[hash] = uncle
	}
	return cpy
}

// unclelist returns the contained uncles as the list format.
func (env *environment) unclelist() []*types.Header {
	var uncles []*types.Header
	for _, uncle := range env.uncles {
		uncles = append(uncles, uncle)
	}
	return uncles
}

// discard terminates the background prefetcher go-routine. It should
// always be called for all created environment instances otherwise
// the go-routine leak can happen.
func (env *environment) discard() {
	if env.state == nil {
		return
	}
	env.state.StopPrefetcher()
}

// task contains all information for consensus engine sealing and result submitting.
type task struct {
	receipts  []*types.Receipt
	state     *state.StateDB
	block     *types.Block
	createdAt time.Time
}

const (
	commitInterruptNone int32 = iota
	commitInterruptNewHead
	commitInterruptResubmit
)

// newWorkReq represents a request for new sealing work submitting with relative interrupt notifier.
type newWorkReq struct {
	interrupt *int32
	noempty   bool
	timestamp int64
}

// getWorkReq represents a request for getting a new sealing work with provided parameters.
type getWorkReq struct {
	params *generateParams
	err    error
	result chan *types.Block
}

// intervalAdjust represents a resubmitting interval adjustment.
type intervalAdjust struct {
	ratio float64
	inc   bool
}

// worker is the main object which takes care of submitting new work to consensus engine
// and gathering the sealing result.
type worker struct {
	config      *Config
	chainConfig *params.ChainConfig
	engine      consensus.Engine
	eth         Backend
	chain       *core.BlockChain
	merger      *consensus.Merger

	// Feeds
	pendingLogsFeed event.Feed

	// Subscriptions
	mux          *event.TypeMux
	txsCh        chan core.NewTxsEvent
	txsSub       event.Subscription
	chainHeadCh  chan core.ChainHeadEvent
	chainHeadSub event.Subscription
	chainSideCh  chan core.ChainSideEvent
	chainSideSub event.Subscription

	// Channels
	newWorkCh          chan *newWorkReq
	getWorkCh          chan *getWorkReq
	taskCh             chan *task
	resultCh           chan *types.Block
	startCh            chan struct{}
	exitCh             chan struct{}
	resubmitIntervalCh chan time.Duration
	resubmitAdjustCh   chan *intervalAdjust

	wg sync.WaitGroup

	current      *environment                 // An environment for current running cycle.
	localUncles  map[common.Hash]*types.Block // A set of side blocks generated locally as the possible uncle blocks.
	remoteUncles map[common.Hash]*types.Block // A set of side blocks as the possible uncle blocks.
	unconfirmed  *unconfirmedBlocks           // A set of locally mined blocks pending canonicalness confirmations.

	mu       sync.RWMutex // The lock used to protect the coinbase and extra fields
	coinbase common.Address
	extra    []byte

	pendingMu    sync.RWMutex
	pendingTasks map[common.Hash]*task

	snapshotMu       sync.RWMutex // The lock used to protect the snapshots below
	snapshotBlock    *types.Block
	snapshotReceipts types.Receipts
	snapshotState    *state.StateDB

	// atomic status counters
	running int32 // The indicator whether the consensus engine is running or not.
	newTxs  int32 // New arrival transaction count since last sealing work submitting.

	// noempty is the flag used to control whether the feature of pre-seal empty
	// block is enabled. The default value is false(pre-seal is enabled by default).
	// But in some special scenario the consensus engine will seal blocks instantaneously,
	// in this case this feature will add all empty blocks into canonical chain
	// non-stop and no real transaction will be included.
	noempty uint32

	// External functions
	isLocalBlock func(header *types.Header) bool // Function used to determine whether the specified block is mined by local miner.

	// Test hooks
	newTaskHook  func(*task)                        // Method to call upon receiving a new sealing task.
	skipSealHook func(*task) bool                   // Method to decide whether skipping the sealing.
	fullTaskHook func()                             // Method to call before pushing the full sealing task.
	resubmitHook func(time.Duration, time.Duration) // Method to call upon updating resubmitting interval.
}

func newWorker(config *Config, chainConfig *params.ChainConfig, engine consensus.Engine, eth Backend, mux *event.TypeMux, isLocalBlock func(header *types.Header) bool, init bool) *worker {
	worker := &worker{
		config:             config,
		chainConfig:        chainConfig,
		engine:             engine,
		eth:                eth,
		mux:                mux,
		chain:              eth.BlockChain(),
		isLocalBlock:       isLocalBlock,
		localUncles:        make(map[common.Hash]*types.Block),
		remoteUncles:       make(map[common.Hash]*types.Block),
		unconfirmed:        newUnconfirmedBlocks(eth.BlockChain(), sealingLogAtDepth),
		pendingTasks:       make(map[common.Hash]*task),
		txsCh:              make(chan core.NewTxsEvent, txChanSize),
		chainHeadCh:        make(chan core.ChainHeadEvent, chainHeadChanSize),
		chainSideCh:        make(chan core.ChainSideEvent, chainSideChanSize),
		newWorkCh:          make(chan *newWorkReq),
		getWorkCh:          make(chan *getWorkReq),
		taskCh:             make(chan *task),
		resultCh:           make(chan *types.Block, resultQueueSize),
		exitCh:             make(chan struct{}),
		startCh:            make(chan struct{}, 1),
		resubmitIntervalCh: make(chan time.Duration),
		resubmitAdjustCh:   make(chan *intervalAdjust, resubmitAdjustChanSize),
	}
	// Subscribe NewTxsEvent for tx pool
	worker.txsSub = eth.TxPool().SubscribeNewTxsEvent(worker.txsCh)
	// Subscribe events for blockchain
	worker.chainHeadSub = eth.BlockChain().SubscribeChainHeadEvent(worker.chainHeadCh)
	worker.chainSideSub = eth.BlockChain().SubscribeChainSideEvent(worker.chainSideCh)

	// Sanitize recommit interval if the user-specified one is too short.
	recommit := worker.config.Recommit
	if recommit < minRecommitInterval {
		log.Warn("Sanitizing miner recommit interval", "provided", recommit, "updated", minRecommitInterval)
		recommit = minRecommitInterval
	}

	worker.wg.Add(4)
	go worker.mainLoop()
	go worker.newWorkLoop(recommit)
	go worker.resultLoop()
	go worker.taskLoop()

	// Submit first work to initialize pending state.
	if init {
		worker.startCh <- struct{}{}
	}
	return worker
}

// setEtherbase sets the etherbase used to initialize the block coinbase field.
func (w *worker) setEtherbase(addr common.Address) {
	w.mu.Lock()
	defer w.mu.Unlock()
	w.coinbase = addr
}

func (w *worker) setGasCeil(ceil uint64) {
	w.mu.Lock()
	defer w.mu.Unlock()
	w.config.GasCeil = ceil
}

// setExtra sets the content used to initialize the block extra field.
func (w *worker) setExtra(extra []byte) {
	w.mu.Lock()
	defer w.mu.Unlock()
	w.extra = extra
}

// setRecommitInterval updates the interval for miner sealing work recommitting.
func (w *worker) setRecommitInterval(interval time.Duration) {
	select {
	case w.resubmitIntervalCh <- interval:
	case <-w.exitCh:
	}
}

// disablePreseal disables pre-sealing feature
func (w *worker) disablePreseal() {
	atomic.StoreUint32(&w.noempty, 1)
}

// enablePreseal enables pre-sealing feature
func (w *worker) enablePreseal() {
	atomic.StoreUint32(&w.noempty, 0)
}

// pending returns the pending state and corresponding block.
func (w *worker) pending() (*types.Block, *state.StateDB) {
	// return a snapshot to avoid contention on currentMu mutex
	w.snapshotMu.RLock()
	defer w.snapshotMu.RUnlock()
	if w.snapshotState == nil {
		return nil, nil
	}
	return w.snapshotBlock, w.snapshotState.Copy()
}

// pendingBlock returns pending block.
func (w *worker) pendingBlock() *types.Block {
	// return a snapshot to avoid contention on currentMu mutex
	w.snapshotMu.RLock()
	defer w.snapshotMu.RUnlock()
	return w.snapshotBlock
}

// pendingBlockAndReceipts returns pending block and corresponding receipts.
func (w *worker) pendingBlockAndReceipts() (*types.Block, types.Receipts) {
	// return a snapshot to avoid contention on currentMu mutex
	w.snapshotMu.RLock()
	defer w.snapshotMu.RUnlock()
	return w.snapshotBlock, w.snapshotReceipts
}

// start sets the running status as 1 and triggers new work submitting.
func (w *worker) start() {
	atomic.StoreInt32(&w.running, 1)
	w.startCh <- struct{}{}
}

// stop sets the running status as 0.
func (w *worker) stop() {
	atomic.StoreInt32(&w.running, 0)
}

// isRunning returns an indicator whether worker is running or not.
func (w *worker) isRunning() bool {
	return atomic.LoadInt32(&w.running) == 1
}

// close terminates all background threads maintained by the worker.
// Note the worker does not support being closed multiple times.
func (w *worker) close() {
	atomic.StoreInt32(&w.running, 0)
	close(w.exitCh)
	w.wg.Wait()
}

// recalcRecommit recalculates the resubmitting interval upon feedback.
func recalcRecommit(minRecommit, prev time.Duration, target float64, inc bool) time.Duration {
	// var (
	// 	prevF = float64(prev.Nanoseconds())
	// 	next  float64
	// )
	// if inc {
	// 	next = prevF*(1-intervalAdjustRatio) + intervalAdjustRatio*(target+intervalAdjustBias)
	// 	max := float64(maxRecommitInterval.Nanoseconds())
	// 	if next > max {
	// 		next = max
	// 	}
	// } else {
	// 	next = prevF*(1-intervalAdjustRatio) + intervalAdjustRatio*(target-intervalAdjustBias)
	// 	min := float64(minRecommit.Nanoseconds())
	// 	if next < min {
	// 		next = min
	// 	}
	// }
	// log.Info("Recalc Commit", "Prev", prev, "Next", next)

	//returning the Same prev value to keep the recommit interval constant
	return time.Duration(int64(prev))
}

// newWorkLoop is a standalone goroutine to submit new sealing work upon received events.
func (w *worker) newWorkLoop(recommit time.Duration) {
	defer w.wg.Done()
	var (
		interrupt   *int32
		minRecommit = recommit // minimal resubmit interval specified by user.
		timestamp   int64      // timestamp for each round of sealing.
	)

	timer := time.NewTimer(0)
	defer timer.Stop()
	<-timer.C // discard the initial tick

	// commit aborts in-flight transaction execution with given signal and resubmits a new one.
	commit := func(noempty bool, s int32) {
		if interrupt != nil {
			atomic.StoreInt32(interrupt, s)
		}
		interrupt = new(int32)
		select {
		case w.newWorkCh <- &newWorkReq{interrupt: interrupt, noempty: noempty, timestamp: timestamp}:
		case <-w.exitCh:
			return
		}
		timer.Reset(recommit)
		atomic.StoreInt32(&w.newTxs, 0)
	}
	// clearPending cleans the stale pending tasks.
	clearPending := func(number uint64) {
		w.pendingMu.Lock()
		for h, t := range w.pendingTasks {
			if t.block.NumberU64()+staleThreshold <= number {
				delete(w.pendingTasks, h)
			}
		}
		w.pendingMu.Unlock()
	}

	for {
		select {
		case <-w.startCh:
			clearPending(w.chain.CurrentBlock().NumberU64())
			timestamp = time.Now().Unix()
			commit(false, commitInterruptNewHead)

		case head := <-w.chainHeadCh:
			clearPending(head.Block.NumberU64())
			timestamp = time.Now().Unix()
			commit(false, commitInterruptNewHead)

		case <-timer.C:
			// If sealing is running resubmit a new work cycle periodically to pull in
			// higher priced transactions. Disable this overhead for pending blocks.
			if w.isRunning() && (w.chainConfig.Clique == nil || w.chainConfig.Clique.Period > 0) {
				// Short circuit if no new transaction arrives.
				if atomic.LoadInt32(&w.newTxs) == 0 {
					timer.Reset(recommit)
					continue
				}
				commit(true, commitInterruptResubmit)
			}

		case interval := <-w.resubmitIntervalCh:
			// Adjust resubmit interval explicitly by user.
			if interval < minRecommitInterval {
				log.Warn("Sanitizing miner recommit interval", "provided", interval, "updated", minRecommitInterval)
				interval = minRecommitInterval
			}
			log.Info("Miner recommit interval update", "from", minRecommit, "to", interval)
			minRecommit, recommit = interval, interval

			if w.resubmitHook != nil {
				w.resubmitHook(minRecommit, recommit)
			}

		case adjust := <-w.resubmitAdjustCh:
			// Adjust resubmit interval by feedback.
			if adjust.inc {
				before := recommit
				target := float64(recommit.Nanoseconds()) / adjust.ratio
				recommit = recalcRecommit(minRecommit, recommit, target, true)
				log.Trace("Increase miner recommit interval", "from", before, "to", recommit)
			} else {
				before := recommit
				recommit = recalcRecommit(minRecommit, recommit, float64(minRecommit.Nanoseconds()), false)
				log.Trace("Decrease miner recommit interval", "from", before, "to", recommit)
			}

			if w.resubmitHook != nil {
				w.resubmitHook(minRecommit, recommit)
			}

		case <-w.exitCh:
			return
		}
	}
}

// mainLoop is responsible for generating and submitting sealing work based on
// the received event. It can support two modes: automatically generate task and
// submit it or return task according to given parameters for various proposes.
func (w *worker) mainLoop() {
	defer w.wg.Done()
	defer w.txsSub.Unsubscribe()
	defer w.chainHeadSub.Unsubscribe()
	defer w.chainSideSub.Unsubscribe()
	defer func() {
		if w.current != nil {
			w.current.discard()
		}
	}()

	cleanTicker := time.NewTicker(time.Second * 10)
	defer cleanTicker.Stop()

	for {
		select {
		case req := <-w.newWorkCh:
			w.commitWork(req.interrupt, req.noempty, req.timestamp)

		case req := <-w.getWorkCh:
			block, err := w.generateWork(req.params)
			if err != nil {
				req.err = err
				req.result <- nil
			} else {
				req.result <- block
			}

		case ev := <-w.chainSideCh:
			// Short circuit for duplicate side blocks
			if _, exist := w.localUncles[ev.Block.Hash()]; exist {
				continue
			}
			if _, exist := w.remoteUncles[ev.Block.Hash()]; exist {
				continue
			}
			// Add side block to possible uncle block set depending on the author.
			if w.isLocalBlock != nil && w.isLocalBlock(ev.Block.Header()) {
				w.localUncles[ev.Block.Hash()] = ev.Block
			} else {
				w.remoteUncles[ev.Block.Hash()] = ev.Block
			}
			// If our sealing block contains less than 2 uncle blocks,
			// add the new uncle block if valid and regenerate a new
			// sealing block for higher profit.
			if w.isRunning() && w.current != nil && len(w.current.uncles) < 2 {
				start := time.Now()
				if err := w.commitUncle(w.current, ev.Block.Header()); err == nil {
					w.commit(w.current.copy(), nil, true, start)
				}
			}

		case <-cleanTicker.C:
			chainHead := w.chain.CurrentBlock()
			for hash, uncle := range w.localUncles {
				if uncle.NumberU64()+staleThreshold <= chainHead.NumberU64() {
					delete(w.localUncles, hash)
				}
			}
			for hash, uncle := range w.remoteUncles {
				if uncle.NumberU64()+staleThreshold <= chainHead.NumberU64() {
					delete(w.remoteUncles, hash)
				}
			}

		case ev := <-w.txsCh:
			// Apply transactions to the pending state if we're not sealing
			//
			// Note all transactions received may not be continuous with transactions
			// already included in the current sealing block. These transactions will
			// be automatically eliminated.
			if !w.isRunning() && w.current != nil {
				// If block is already full, abort
				if gp := w.current.gasPool; gp != nil && gp.Gas() < params.TxGas {
					continue
				}
				txs := make(map[common.Address]types.Transactions)
				for _, tx := range ev.Txs {
					acc, _ := types.Sender(w.current.signer, tx)
					txs[acc] = append(txs[acc], tx)
				}
				txset := types.NewTransactionsByPriceAndNonce(w.current.signer, txs, w.current.header.BaseFee)
				tcount := w.current.tcount
				w.commitTransactions(w.current, txset, nil)

				// Only update the snapshot if any new transactions were added
				// to the pending block
				if tcount != w.current.tcount {
					w.updateSnapshot(w.current)
				}
			} else {
				// Special case, if the consensus engine is 0 period clique(dev mode),
				// submit sealing work here since all empty submission will be rejected
				// by clique. Of course the advance sealing(empty submission) is disabled.
				if w.chainConfig.Clique != nil && w.chainConfig.Clique.Period == 0 {
					w.commitWork(nil, true, time.Now().Unix())
				}
			}
			atomic.AddInt32(&w.newTxs, int32(len(ev.Txs)))

		// System stopped
		case <-w.exitCh:
			return
		case <-w.txsSub.Err():
			return
		case <-w.chainHeadSub.Err():
			return
		case <-w.chainSideSub.Err():
			return
		}
	}
}

// taskLoop is a standalone goroutine to fetch sealing task from the generator and
// push them to consensus engine.
func (w *worker) taskLoop() {
	defer w.wg.Done()
	var (
		stopCh chan struct{}
		prev   common.Hash
	)

	// interrupt aborts the in-flight sealing task.
	interrupt := func() {
		if stopCh != nil {
			close(stopCh)
			stopCh = nil
		}
	}
	for {
		select {
		case task := <-w.taskCh:
			if w.newTaskHook != nil {
				w.newTaskHook(task)
			}
			// Reject duplicate sealing work due to resubmitting.
			sealHash := w.engine.SealHash(task.block.Header())
			if sealHash == prev {
				continue
			}
			// Interrupt previous sealing operation
			interrupt()
			stopCh, prev = make(chan struct{}), sealHash

			if w.skipSealHook != nil && w.skipSealHook(task) {
				continue
			}
			w.pendingMu.Lock()
			w.pendingTasks[sealHash] = task
			w.pendingMu.Unlock()

			if err := w.engine.Seal(w.chain, task.block, w.resultCh, stopCh); err != nil {
				log.Warn("Block sealing failed", "err", err)
				w.pendingMu.Lock()
				delete(w.pendingTasks, sealHash)
				w.pendingMu.Unlock()
			}
		case <-w.exitCh:
			interrupt()
			return
		}
	}
}

// resultLoop is a standalone goroutine to handle sealing result submitting
// and flush relative data to the database.
func (w *worker) resultLoop() {
	defer w.wg.Done()
	for {
		select {
		case block := <-w.resultCh:
			start := time.Now()
			// Short circuit when receiving empty result.
			if block == nil {
				continue
			}
			// Short circuit when receiving duplicate result caused by resubmitting.
			if w.chain.HasBlock(block.Hash(), block.NumberU64()) {
				continue
			}
			oldBlock := w.chain.GetBlockByNumber(block.NumberU64())
			if oldBlock != nil {
				oldBlockAuthor, _ := w.chain.Engine().Author(oldBlock.Header())
				newBlockAuthor, _ := w.chain.Engine().Author(block.Header())
				if oldBlockAuthor == newBlockAuthor {
					log.Info("same block ", "height", block.NumberU64())
					continue
				}
			}
			var (
				sealhash = w.engine.SealHash(block.Header())
				hash     = block.Hash()
			)
			w.pendingMu.RLock()
			task, exist := w.pendingTasks[sealhash]
			w.pendingMu.RUnlock()
			if !exist {
				log.Error("Block found but no relative pending task", "number", block.Number(), "sealhash", sealhash, "hash", hash)
				continue
			}
			// Different block could share same sealhash, deep copy here to prevent write-write conflict.
			var (
				receipts = make([]*types.Receipt, len(task.receipts))
				logs     []*types.Log
			)
			for i, taskReceipt := range task.receipts {
				receipt := new(types.Receipt)
				receipts[i] = receipt
				*receipt = *taskReceipt

				// add block location fields
				receipt.BlockHash = hash
				receipt.BlockNumber = block.Number()
				receipt.TransactionIndex = uint(i)

				// Update the block hash in all logs since it is now available and not when the
				// receipt/log of individual transactions were created.
				receipt.Logs = make([]*types.Log, len(taskReceipt.Logs))
				for i, taskLog := range taskReceipt.Logs {
					log := new(types.Log)
					receipt.Logs[i] = log
					*log = *taskLog
					log.BlockHash = hash
				}
				logs = append(logs, receipt.Logs...)
			}
			// Commit block and state to database.
			_, err := w.chain.WriteBlockAndSetHead(block, receipts, logs, task.state, true)
			if err != nil {
				log.Error("Failed writing block to chain", "err", err)
				continue
			}
			log.Info("Successfully sealed new block", "number", block.Number(), "sealhash", sealhash, "hash", hash,
				"elapsed", common.PrettyDuration(time.Since(task.createdAt)))

			// Broadcast the block and announce chain insertion event
			w.mux.Post(core.NewMinedBlockEvent{Block: block})

			// Insert the block into the set of pending ones to resultLoop for confirmations
			w.unconfirmed.Insert(block.NumberU64(), block.Hash())
<<<<<<< HEAD
			if block.Transactions().Len() == 0 {
				minerZeroTxBroadcastMetrics.Update(time.Duration(time.Since(task.createdAt).Seconds()) * time.Second)
			} else {
				minerNonZeroTxBroadcastMetrics.Update(time.Duration(time.Since(task.createdAt).Seconds()) * time.Second)
			}
=======

			log.Info("[Mining Analysis] Mined new block", "number", block.Number().Uint64(),
				"hash", hash, "gas used", block.GasUsed(), "elapsed", common.PrettyDuration(time.Since(start)))
>>>>>>> 9d0662c5
		case <-w.exitCh:
			return
		}
	}
}

// makeEnv creates a new environment for the sealing block.
func (w *worker) makeEnv(parent *types.Block, header *types.Header, coinbase common.Address) (*environment, error) {
	// Retrieve the parent state to execute on top and start a prefetcher for
	// the miner to speed block sealing up a bit.
	state, err := w.chain.StateAt(parent.Root())
	if err != nil {
		// Note since the sealing block can be created upon the arbitrary parent
		// block, but the state of parent block may already be pruned, so the necessary
		// state recovery is needed here in the future.
		//
		// The maximum acceptable reorg depth can be limited by the finalised block
		// somehow. TODO(rjl493456442) fix the hard-coded number here later.
		state, err = w.eth.StateAtBlock(parent, 1024, nil, false, false)
		log.Warn("Recovered mining state", "root", parent.Root(), "err", err)
	}
	if err != nil {
		return nil, err
	}
	state.StartPrefetcher("miner")

	// Note the passed coinbase may be different with header.Coinbase.
	env := &environment{
		signer:    types.MakeSigner(w.chainConfig, header.Number),
		state:     state,
		coinbase:  coinbase,
		ancestors: mapset.NewSet(),
		family:    mapset.NewSet(),
		header:    header,
		uncles:    make(map[common.Hash]*types.Header),
	}
	// when 08 is processed ancestors contain 07 (quick block)
	for _, ancestor := range w.chain.GetBlocksFromHash(parent.Hash(), 7) {
		for _, uncle := range ancestor.Uncles() {
			env.family.Add(uncle.Hash())
		}
		env.family.Add(ancestor.Hash())
		env.ancestors.Add(ancestor.Hash())
	}
	// Keep track of transactions which return errors so they can be removed
	env.tcount = 0
	return env, nil
}

// commitUncle adds the given block to uncle block set, returns error if failed to add.
func (w *worker) commitUncle(env *environment, uncle *types.Header) error {
	if w.isTTDReached(env.header) {
		return errors.New("ignore uncle for beacon block")
	}
	hash := uncle.Hash()
	if _, exist := env.uncles[hash]; exist {
		return errors.New("uncle not unique")
	}
	if env.header.ParentHash == uncle.ParentHash {
		return errors.New("uncle is sibling")
	}
	if !env.ancestors.Contains(uncle.ParentHash) {
		return errors.New("uncle's parent unknown")
	}
	if env.family.Contains(hash) {
		return errors.New("uncle already included")
	}
	env.uncles[hash] = uncle
	return nil
}

// updateSnapshot updates pending snapshot block, receipts and state.
func (w *worker) updateSnapshot(env *environment) {
	w.snapshotMu.Lock()
	defer w.snapshotMu.Unlock()

	w.snapshotBlock = types.NewBlock(
		env.header,
		env.txs,
		env.unclelist(),
		env.receipts,
		trie.NewStackTrie(nil),
	)
	w.snapshotReceipts = copyReceipts(env.receipts)
	w.snapshotState = env.state.Copy()
}

func (w *worker) commitTransaction(env *environment, tx *types.Transaction) ([]*types.Log, error) {
	snap := env.state.Snapshot()

	receipt, err := core.ApplyTransaction(w.chainConfig, w.chain, &env.coinbase, env.gasPool, env.state, env.header, tx, &env.header.GasUsed, *w.chain.GetVMConfig())
	if err != nil {
		env.state.RevertToSnapshot(snap)
		return nil, err
	}
	env.txs = append(env.txs, tx)
	env.receipts = append(env.receipts, receipt)

	return receipt.Logs, nil
}

func (w *worker) commitTransactions(env *environment, txs *types.TransactionsByPriceAndNonce, interrupt *int32) bool {
	gasLimit := env.header.GasLimit
	if env.gasPool == nil {
		env.gasPool = new(core.GasPool).AddGas(gasLimit)
	}
	var coalescedLogs []*types.Log

	for {
		// In the following three cases, we will interrupt the execution of the transaction.
		// (1) new head block event arrival, the interrupt signal is 1
		// (2) worker start or restart, the interrupt signal is 1
		// (3) worker recreate the sealing block with any newly arrived transactions, the interrupt signal is 2.
		// For the first two cases, the semi-finished work will be discarded.
		// For the third case, the semi-finished work will be submitted to the consensus engine.
		if interrupt != nil && atomic.LoadInt32(interrupt) != commitInterruptNone {
			// Notify resubmit loop to increase resubmitting interval due to too frequent commits.
			if atomic.LoadInt32(interrupt) == commitInterruptResubmit {
				ratio := float64(gasLimit-env.gasPool.Gas()) / float64(gasLimit)
				if ratio < 0.1 {
					ratio = 0.1
				}
				w.resubmitAdjustCh <- &intervalAdjust{
					ratio: ratio,
					inc:   true,
				}
			}
			return atomic.LoadInt32(interrupt) == commitInterruptNewHead
		}
		// If we don't have enough gas for any further transactions then we're done
		if env.gasPool.Gas() < params.TxGas {
			log.Trace("Not enough gas for further transactions", "have", env.gasPool, "want", params.TxGas)
			break
		}
		// Retrieve the next transaction and abort if all done
		tx := txs.Peek()
		if tx == nil {
			break
		}
		// Error may be ignored here. The error has already been checked
		// during transaction acceptance is the transaction pool.
		//
		// We use the eip155 signer regardless of the current hf.
		from, _ := types.Sender(env.signer, tx)
		// Check whether the tx is replay protected. If we're not in the EIP155 hf
		// phase, start ignoring the sender until we do.
		if tx.Protected() && !w.chainConfig.IsEIP155(env.header.Number) {
			log.Trace("Ignoring reply protected transaction", "hash", tx.Hash(), "eip155", w.chainConfig.EIP155Block)

			txs.Pop()
			continue
		}
		// Start executing the transaction
		env.state.Prepare(tx.Hash(), env.tcount)

		logs, err := w.commitTransaction(env, tx)
		switch {
		case errors.Is(err, core.ErrGasLimitReached):
			// Pop the current out-of-gas transaction without shifting in the next from the account
			log.Trace("Gas limit exceeded for current block", "sender", from)
			txs.Pop()

		case errors.Is(err, core.ErrNonceTooLow):
			// New head notification data race between the transaction pool and miner, shift
			log.Trace("Skipping transaction with low nonce", "sender", from, "nonce", tx.Nonce())
			txs.Shift()

		case errors.Is(err, core.ErrNonceTooHigh):
			// Reorg notification data race between the transaction pool and miner, skip account =
			log.Trace("Skipping account with hight nonce", "sender", from, "nonce", tx.Nonce())
			txs.Pop()

		case errors.Is(err, nil):
			// Everything ok, collect the logs and shift in the next transaction from the same account
			coalescedLogs = append(coalescedLogs, logs...)
			env.tcount++
			txs.Shift()

		case errors.Is(err, core.ErrTxTypeNotSupported):
			// Pop the unsupported transaction without shifting in the next from the account
			log.Trace("Skipping unsupported transaction type", "sender", from, "type", tx.Type())
			txs.Pop()

		default:
			// Strange error, discard the transaction and get the next in line (note, the
			// nonce-too-high clause will prevent us from executing in vain).
			log.Debug("Transaction failed, account skipped", "hash", tx.Hash(), "err", err)
			txs.Shift()
		}
	}

	if !w.isRunning() && len(coalescedLogs) > 0 {
		// We don't push the pendingLogsEvent while we are sealing. The reason is that
		// when we are sealing, the worker will regenerate a sealing block every 3 seconds.
		// In order to avoid pushing the repeated pendingLog, we disable the pending log pushing.

		// make a copy, the state caches the logs and these logs get "upgraded" from pending to mined
		// logs by filling in the block hash when the block was mined by the local miner. This can
		// cause a race condition if a log was "upgraded" before the PendingLogsEvent is processed.
		cpy := make([]*types.Log, len(coalescedLogs))
		for i, l := range coalescedLogs {
			cpy[i] = new(types.Log)
			*cpy[i] = *l
		}
		w.pendingLogsFeed.Send(cpy)
	}
	// Notify resubmit loop to decrease resubmitting interval if current interval is larger
	// than the user-specified one.
	if interrupt != nil {
		w.resubmitAdjustCh <- &intervalAdjust{inc: false}
	}
	return false
}

// generateParams wraps various of settings for generating sealing task.
type generateParams struct {
	timestamp  uint64         // The timstamp for sealing task
	forceTime  bool           // Flag whether the given timestamp is immutable or not
	parentHash common.Hash    // Parent block hash, empty means the latest chain head
	coinbase   common.Address // The fee recipient address for including transaction
	random     common.Hash    // The randomness generated by beacon chain, empty before the merge
	noUncle    bool           // Flag whether the uncle block inclusion is allowed
	noExtra    bool           // Flag whether the extra field assignment is allowed
}

// prepareWork constructs the sealing task according to the given parameters,
// either based on the last chain head or specified parent. In this function
// the pending transactions are not filled yet, only the empty task returned.
func (w *worker) prepareWork(genParams *generateParams) (*environment, error) {
	w.mu.RLock()
	defer w.mu.RUnlock()

	// Find the parent block for sealing task
	parent := w.chain.CurrentBlock()
	if genParams.parentHash != (common.Hash{}) {
		parent = w.chain.GetBlockByHash(genParams.parentHash)
	}
	if parent == nil {
		return nil, fmt.Errorf("missing parent")
	}
	// Sanity check the timestamp correctness, recap the timestamp
	// to parent+1 if the mutation is allowed.
	timestamp := genParams.timestamp
	if parent.Time() >= timestamp {
		if genParams.forceTime {
			return nil, fmt.Errorf("invalid timestamp, parent %d given %d", parent.Time(), timestamp)
		}
		timestamp = parent.Time() + 1
	}
	// Construct the sealing block header, set the extra field if it's allowed
	num := parent.Number()
	header := &types.Header{
		ParentHash: parent.Hash(),
		Number:     num.Add(num, common.Big1),
		GasLimit:   core.CalcGasLimit(parent.GasLimit(), w.config.GasCeil),
		Time:       timestamp,
		Coinbase:   genParams.coinbase,
	}
	if !genParams.noExtra && len(w.extra) != 0 {
		header.Extra = w.extra
	}
	// Set the randomness field from the beacon chain if it's available.
	if genParams.random != (common.Hash{}) {
		header.MixDigest = genParams.random
	}
	// Set baseFee and GasLimit if we are on an EIP-1559 chain
	if w.chainConfig.IsLondon(header.Number) {
		header.BaseFee = misc.CalcBaseFee(w.chainConfig, parent.Header())
		if !w.chainConfig.IsLondon(parent.Number()) {
			parentGasLimit := parent.GasLimit() * params.ElasticityMultiplier
			header.GasLimit = core.CalcGasLimit(parentGasLimit, w.config.GasCeil)
		}
	}
	// Run the consensus preparation with the default or customized consensus engine.
	if err := w.engine.Prepare(w.chain, header); err != nil {
		log.Error("Failed to prepare header for sealing", "err", err)
		return nil, err
	}
	// Could potentially happen if starting to mine in an odd state.
	// Note genParams.coinbase can be different with header.Coinbase
	// since clique algorithm can modify the coinbase field in header.
	env, err := w.makeEnv(parent, header, genParams.coinbase)
	if err != nil {
		log.Error("Failed to create sealing context", "err", err)
		return nil, err
	}
	// Accumulate the uncles for the sealing work only if it's allowed.
	if !genParams.noUncle {
		commitUncles := func(blocks map[common.Hash]*types.Block) {
			for hash, uncle := range blocks {
				if len(env.uncles) == 2 {
					break
				}
				if err := w.commitUncle(env, uncle.Header()); err != nil {
					log.Trace("Possible uncle rejected", "hash", hash, "reason", err)
				} else {
					log.Debug("Committing new uncle to block", "hash", hash)
				}
			}
		}
		// Prefer to locally generated uncle
		commitUncles(w.localUncles)
		commitUncles(w.remoteUncles)
	}
	return env, nil
}

// fillTransactions retrieves the pending transactions from the txpool and fills them
// into the given sealing block. The transaction selection and ordering strategy can
// be customized with the plugin in the future.
func (w *worker) fillTransactions(interrupt *int32, env *environment) {
	start := time.Now()
	// Split the pending transactions into locals and remotes
	// Fill the block with all available pending transactions.
	pending := w.eth.TxPool().Pending(true)
	pendingCount := len(pending)
	localTxs, remoteTxs := make(map[common.Address]types.Transactions), pending
	for _, account := range w.eth.TxPool().Locals() {
		if txs := remoteTxs[account]; len(txs) > 0 {
			delete(remoteTxs, account)
			localTxs[account] = txs
		}
	}
	if len(localTxs) > 0 {
		txs := types.NewTransactionsByPriceAndNonce(env.signer, localTxs, env.header.BaseFee)
		if w.commitTransactions(env, txs, interrupt) {
			return
		}
	}
	if len(remoteTxs) > 0 {
		txs := types.NewTransactionsByPriceAndNonce(env.signer, remoteTxs, env.header.BaseFee)
		if w.commitTransactions(env, txs, interrupt) {
			return
		}
	}
	log.Info("[Mining Analysis] Completed tx execution", "number", env.header.Number.Uint64(), "hash", env.header.Hash(),
		"initial pending", pendingCount, "txs added", env.tcount, "elapsed", common.PrettyDuration(time.Since(start)))
}

// generateWork generates a sealing block based on the given parameters.
func (w *worker) generateWork(params *generateParams) (*types.Block, error) {
	work, err := w.prepareWork(params)
	if err != nil {
		return nil, err
	}
	defer work.discard()

	w.fillTransactions(nil, work)
	return w.engine.FinalizeAndAssemble(w.chain, work.header, work.state, work.txs, work.unclelist(), work.receipts)
}

// commitWork generates several new sealing tasks based on the parent block
// and submit them to the sealer.
func (w *worker) commitWork(interrupt *int32, noempty bool, timestamp int64) {
	start := time.Now()

	// Set the coinbase if the worker is running or it's required
	var coinbase common.Address
	if w.isRunning() {
		if w.coinbase == (common.Address{}) {
			log.Error("Refusing to mine without etherbase")
			return
		}
		coinbase = w.coinbase // Use the preset address as the fee recipient
	}

	start1 := time.Now()
	work, err := w.prepareWork(&generateParams{
		timestamp: uint64(timestamp),
		coinbase:  coinbase,
	})
	if err != nil {
		return
	}
	log.Info("[Mining Analysis] Completed preparing work for mining", "number", work.header.Number.Uint64(), "elapsed", common.PrettyDuration(time.Since(start1)))

	// Create an empty block based on temporary copied state for
	// sealing in advance without waiting block execution finished.
	if !noempty && atomic.LoadUint32(&w.noempty) == 0 {
		w.commit(work.copy(), nil, false, start)
	}
	// Fill pending transactions from the txpool
	w.fillTransactions(interrupt, work)
	w.commit(work.copy(), w.fullTaskHook, true, start)

	// Swap out the old work with the new one, terminating any leftover
	// prefetcher processes in the mean time and starting a new one.
	if w.current != nil {
		w.current.discard()
	}
	w.current = work
}

// commit runs any post-transaction state modifications, assembles the final block
// and commits new work if consensus engine is running.
// Note the assumption is held that the mutation is allowed to the passed env, do
// the deep copy first.
func (w *worker) commit(env *environment, interval func(), update bool, start time.Time) error {
	start1 := time.Now()
	if w.isRunning() {
		if interval != nil {
			interval()
		}
		// Create a local environment copy, avoid the data race with snapshot state.
		// https://github.com/ethereum/go-ethereum/issues/24299
		env := env.copy()
		block, err := w.engine.FinalizeAndAssemble(w.chain, env.header, env.state, env.txs, env.unclelist(), env.receipts)
		if err != nil {
			return err
		}
		// If we're post merge, just ignore
		if !w.isTTDReached(block.Header()) {
			select {
			case w.taskCh <- &task{receipts: env.receipts, state: env.state, block: block, createdAt: time.Now()}:
				w.unconfirmed.Shift(block.NumberU64() - 1)
				log.Info("Commit new sealing work", "number", block.Number(), "sealhash", w.engine.SealHash(block.Header()),
					"uncles", len(env.uncles), "txs", env.tcount,
					"gas", block.GasUsed(), "fees", totalFees(block, env.receipts),
					"elapsed", common.PrettyDuration(time.Since(start)))

			case <-w.exitCh:
				log.Info("Worker has exited")
			}
		}
		log.Info("[Mining Analysis] Completed committing block (FinalzeAndAssemble)",
			"number", env.header.Number, "hash", block.Hash(),
			"txs", env.tcount,
			"gas", block.GasUsed(), "fees", totalFees(block, env.receipts),
			"elapsed", common.PrettyDuration(time.Since(start1)))
	}
	if update {
		w.updateSnapshot(env)
	}
	if env.tcount == 0 {
		minerZeroTxCommitMetrics.Update(time.Duration(time.Since(start).Seconds()) * time.Second)
	} else {
		minerNonZeroTxCommitMetrics.Update(time.Duration(time.Since(start).Seconds()) * time.Second)
	}
	return nil
}

// getSealingBlock generates the sealing block based on the given parameters.
func (w *worker) getSealingBlock(parent common.Hash, timestamp uint64, coinbase common.Address, random common.Hash) (*types.Block, error) {
	req := &getWorkReq{
		params: &generateParams{
			timestamp:  timestamp,
			forceTime:  true,
			parentHash: parent,
			coinbase:   coinbase,
			random:     random,
			noUncle:    true,
			noExtra:    true,
		},
		result: make(chan *types.Block, 1),
	}
	select {
	case w.getWorkCh <- req:
		block := <-req.result
		if block == nil {
			return nil, req.err
		}
		return block, nil
	case <-w.exitCh:
		return nil, errors.New("miner closed")
	}
}

// isTTDReached returns the indicator if the given block has reached the total
// terminal difficulty for The Merge transition.
func (w *worker) isTTDReached(header *types.Header) bool {
	td, ttd := w.chain.GetTd(header.ParentHash, header.Number.Uint64()-1), w.chain.Config().TerminalTotalDifficulty
	return td != nil && ttd != nil && td.Cmp(ttd) >= 0
}

// copyReceipts makes a deep copy of the given receipts.
func copyReceipts(receipts []*types.Receipt) []*types.Receipt {
	result := make([]*types.Receipt, len(receipts))
	for i, l := range receipts {
		cpy := *l
		result[i] = &cpy
	}
	return result
}

// postSideBlock fires a side chain event, only use it for testing.
func (w *worker) postSideBlock(event core.ChainSideEvent) {
	select {
	case w.chainSideCh <- event:
	case <-w.exitCh:
	}
}

// totalFees computes total consumed miner fees in ETH. Block transactions and receipts have to have the same order.
func totalFees(block *types.Block, receipts []*types.Receipt) *big.Float {
	feesWei := new(big.Int)
	for i, tx := range block.Transactions() {
		minerFee, _ := tx.EffectiveGasTip(block.BaseFee())
		feesWei.Add(feesWei, new(big.Int).Mul(new(big.Int).SetUint64(receipts[i].GasUsed), minerFee))
	}
	return new(big.Float).Quo(new(big.Float).SetInt(feesWei), new(big.Float).SetInt(big.NewInt(params.Ether)))
}<|MERGE_RESOLUTION|>--- conflicted
+++ resolved
@@ -761,17 +761,14 @@
 
 			// Insert the block into the set of pending ones to resultLoop for confirmations
 			w.unconfirmed.Insert(block.NumberU64(), block.Hash())
-<<<<<<< HEAD
 			if block.Transactions().Len() == 0 {
 				minerZeroTxBroadcastMetrics.Update(time.Duration(time.Since(task.createdAt).Seconds()) * time.Second)
 			} else {
 				minerNonZeroTxBroadcastMetrics.Update(time.Duration(time.Since(task.createdAt).Seconds()) * time.Second)
 			}
-=======
 
 			log.Info("[Mining Analysis] Mined new block", "number", block.Number().Uint64(),
 				"hash", hash, "gas used", block.GasUsed(), "elapsed", common.PrettyDuration(time.Since(start)))
->>>>>>> 9d0662c5
 		case <-w.exitCh:
 			return
 		}
