// Copyright 2017 The go-ethereum Authors
// This file is part of the go-ethereum library.
//
// The go-ethereum library is free software: you can redistribute it and/or modify
// it under the terms of the GNU Lesser General Public License as published by
// the Free Software Foundation, either version 3 of the License, or
// (at your option) any later version.
//
// The go-ethereum library is distributed in the hope that it will be useful,
// but WITHOUT ANY WARRANTY; without even the implied warranty of
// MERCHANTABILITY or FITNESS FOR A PARTICULAR PURPOSE. See the
// GNU Lesser General Public License for more details.
//
// You should have received a copy of the GNU Lesser General Public License
// along with the go-ethereum library. If not, see <http://www.gnu.org/licenses/>.

// Package ethconfig contains the configuration of the ETH and LES protocols.
package ethconfig

import (
	"math/big"
	"os"
	"os/user"
	"path/filepath"
	"runtime"
	"time"

	"github.com/ethereum/go-ethereum/common"
	"github.com/ethereum/go-ethereum/consensus"
	"github.com/ethereum/go-ethereum/consensus/bor"
	"github.com/ethereum/go-ethereum/consensus/clique"
	"github.com/ethereum/go-ethereum/consensus/ethash"
	"github.com/ethereum/go-ethereum/core"
	"github.com/ethereum/go-ethereum/eth/downloader"
	"github.com/ethereum/go-ethereum/eth/gasprice"
	"github.com/ethereum/go-ethereum/ethdb"
	"github.com/ethereum/go-ethereum/internal/ethapi"
	"github.com/ethereum/go-ethereum/log"
	"github.com/ethereum/go-ethereum/miner"
	"github.com/ethereum/go-ethereum/node"
	"github.com/ethereum/go-ethereum/params"
)

// FullNodeGPO contains default gasprice oracle settings for full node.
var FullNodeGPO = gasprice.Config{
	Blocks:           20,
	Percentile:       60,
	MaxHeaderHistory: 0,
	MaxBlockHistory:  0,
	MaxPrice:         gasprice.DefaultMaxPrice,
	IgnorePrice:      gasprice.DefaultIgnorePrice,
}

// LightClientGPO contains default gasprice oracle settings for light client.
var LightClientGPO = gasprice.Config{
	Blocks:           2,
	Percentile:       60,
	MaxHeaderHistory: 300,
	MaxBlockHistory:  5,
	MaxPrice:         gasprice.DefaultMaxPrice,
	IgnorePrice:      gasprice.DefaultIgnorePrice,
}

// Defaults contains default settings for use on the Ethereum main net.
var Defaults = Config{
	SyncMode: downloader.SnapSync,
	Ethash: ethash.Config{
		CacheDir:         "ethash",
		CachesInMem:      2,
		CachesOnDisk:     3,
		CachesLockMmap:   false,
		DatasetsInMem:    1,
		DatasetsOnDisk:   2,
		DatasetsLockMmap: false,
	},
	NetworkId:               1,
	TxLookupLimit:           2350000,
	LightPeers:              100,
	UltraLightFraction:      75,
	DatabaseCache:           512,
	TrieCleanCache:          154,
	TrieCleanCacheJournal:   "triecache",
	TrieCleanCacheRejournal: 60 * time.Minute,
	TrieDirtyCache:          256,
	TrieTimeout:             60 * time.Minute,
	SnapshotCache:           102,
	Miner: miner.Config{
		GasCeil:  8000000,
		GasPrice: big.NewInt(params.GWei),
		Recommit: 3 * time.Second,
	},
	TxPool:      core.DefaultTxPoolConfig,
	RPCGasCap:   50000000,
	GPO:         FullNodeGPO,
	RPCTxFeeCap: 1, // 1 ether
}

func init() {
	home := os.Getenv("HOME")
	if home == "" {
		if user, err := user.Current(); err == nil {
			home = user.HomeDir
		}
	}
	if runtime.GOOS == "darwin" {
		Defaults.Ethash.DatasetDir = filepath.Join(home, "Library", "Ethash")
	} else if runtime.GOOS == "windows" {
		localappdata := os.Getenv("LOCALAPPDATA")
		if localappdata != "" {
			Defaults.Ethash.DatasetDir = filepath.Join(localappdata, "Ethash")
		} else {
			Defaults.Ethash.DatasetDir = filepath.Join(home, "AppData", "Local", "Ethash")
		}
	} else {
		Defaults.Ethash.DatasetDir = filepath.Join(home, ".ethash")
	}
}

//go:generate gencodec -type Config -formats toml -out gen_config.go

// Config contains configuration options for of the ETH and LES protocols.
type Config struct {
	// The genesis block, which is inserted if the database is empty.
	// If nil, the Ethereum main net block is used.
	Genesis *core.Genesis `toml:",omitempty"`

	// Protocol options
	NetworkId uint64 // Network ID to use for selecting peers to connect to
	SyncMode  downloader.SyncMode

	// This can be set to list of enrtree:// URLs which will be queried for
	// for nodes to connect to.
	EthDiscoveryURLs  []string
	SnapDiscoveryURLs []string

	NoPruning  bool // Whether to disable pruning and flush everything to disk
	NoPrefetch bool // Whether to disable prefetching and only load state on demand

	TxLookupLimit uint64 `toml:",omitempty"` // The maximum number of blocks from head whose tx indices are reserved.

	// Whitelist of required block number -> hash values to accept
	Whitelist map[uint64]common.Hash `toml:"-"`

	// Light client options
	LightServ          int  `toml:",omitempty"` // Maximum percentage of time allowed for serving LES requests
	LightIngress       int  `toml:",omitempty"` // Incoming bandwidth limit for light servers
	LightEgress        int  `toml:",omitempty"` // Outgoing bandwidth limit for light servers
	LightPeers         int  `toml:",omitempty"` // Maximum number of LES client peers
	LightNoPrune       bool `toml:",omitempty"` // Whether to disable light chain pruning
	LightNoSyncServe   bool `toml:",omitempty"` // Whether to serve light clients before syncing
	SyncFromCheckpoint bool `toml:",omitempty"` // Whether to sync the header chain from the configured checkpoint

	// Ultra Light client options
	UltraLightServers      []string `toml:",omitempty"` // List of trusted ultra light servers
	UltraLightFraction     int      `toml:",omitempty"` // Percentage of trusted servers to accept an announcement
	UltraLightOnlyAnnounce bool     `toml:",omitempty"` // Whether to only announce headers, or also serve them

	// Database options
	SkipBcVersionCheck bool `toml:"-"`
	DatabaseHandles    int  `toml:"-"`
	DatabaseCache      int
	DatabaseFreezer    string

	TrieCleanCache          int
	TrieCleanCacheJournal   string        `toml:",omitempty"` // Disk journal directory for trie cache to survive node restarts
	TrieCleanCacheRejournal time.Duration `toml:",omitempty"` // Time interval to regenerate the journal for clean cache
	TrieDirtyCache          int
	TrieTimeout             time.Duration
	SnapshotCache           int
	Preimages               bool

	// Mining options
	Miner miner.Config

	// Ethash options
	Ethash ethash.Config

	// Transaction pool options
	TxPool core.TxPoolConfig

	// Gas Price Oracle options
	GPO gasprice.Config

	// Enables tracking of SHA3 preimages in the VM
	EnablePreimageRecording bool

	// Miscellaneous options
	DocRoot string `toml:"-"`

	// RPCGasCap is the global gas cap for eth-call variants.
	RPCGasCap uint64

	// RPCTxFeeCap is the global transaction fee(price * gaslimit) cap for
	// send-transction variants. The unit is ether.
	RPCTxFeeCap float64

	// Checkpoint is a hardcoded checkpoint which can be nil.
	Checkpoint *params.TrustedCheckpoint `toml:",omitempty"`

	// CheckpointOracle is the configuration for checkpoint oracle.
	CheckpointOracle *params.CheckpointOracleConfig `toml:",omitempty"`

	// URL to connect to Heimdall node
	HeimdallURL string

	// No heimdall service
	WithoutHeimdall bool

	// Berlin block override (TODO: remove after the fork)
<<<<<<< HEAD
	OverrideBerlin *big.Int `toml:",omitempty"`

	// Bor logs flag
	BorLogs bool
=======
	OverrideLondon *big.Int `toml:",omitempty"`
>>>>>>> 12f0ff40
}

// CreateConsensusEngine creates a consensus engine for the given chain configuration.
func CreateConsensusEngine(stack *node.Node, chainConfig *params.ChainConfig, ethConfig *Config, db ethdb.Database, blockchainAPI *ethapi.PublicBlockChainAPI) consensus.Engine {
	config := &ethConfig.Ethash
	notify := ethConfig.Miner.Notify
	noverify := ethConfig.Miner.Noverify

	// If proof-of-authority is requested, set it up
	if chainConfig.Clique != nil {
		return clique.New(chainConfig.Clique, db)
	}
	// If Matic bor consensus is requested, set it up
	if chainConfig.Bor != nil {
		return bor.New(chainConfig, db, blockchainAPI, ethConfig.HeimdallURL, ethConfig.WithoutHeimdall)
	}
	// Otherwise assume proof-of-work
	switch config.PowMode {
	case ethash.ModeFake:
		log.Warn("Ethash used in fake mode")
	case ethash.ModeTest:
		log.Warn("Ethash used in test mode")
	case ethash.ModeShared:
		log.Warn("Ethash used in shared mode")
	}
	engine := ethash.New(ethash.Config{
		PowMode:          config.PowMode,
		CacheDir:         stack.ResolvePath(config.CacheDir),
		CachesInMem:      config.CachesInMem,
		CachesOnDisk:     config.CachesOnDisk,
		CachesLockMmap:   config.CachesLockMmap,
		DatasetDir:       config.DatasetDir,
		DatasetsInMem:    config.DatasetsInMem,
		DatasetsOnDisk:   config.DatasetsOnDisk,
		DatasetsLockMmap: config.DatasetsLockMmap,
		NotifyFull:       config.NotifyFull,
	}, notify, noverify)
	engine.SetThreads(-1) // Disable CPU mining
	return engine
}<|MERGE_RESOLUTION|>--- conflicted
+++ resolved
@@ -207,14 +207,11 @@
 	WithoutHeimdall bool
 
 	// Berlin block override (TODO: remove after the fork)
-<<<<<<< HEAD
 	OverrideBerlin *big.Int `toml:",omitempty"`
+	OverrideLondon *big.Int `toml:",omitempty"`
 
 	// Bor logs flag
 	BorLogs bool
-=======
-	OverrideLondon *big.Int `toml:",omitempty"`
->>>>>>> 12f0ff40
 }
 
 // CreateConsensusEngine creates a consensus engine for the given chain configuration.
