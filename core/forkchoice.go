--- conflicted
+++ resolved
@@ -116,17 +116,10 @@
 	// Call the bor chain validator service
 	if f.validator != nil {
 		if isValid := f.validator.IsValidChain(current, chain); !isValid {
-<<<<<<< HEAD
 			log.Info("❌ [Whitelist] Chain validation failed", "current", current.Number.Uint64(), "chain length", len(chain))
 			return false, nil
 		}
 	}
 	log.Info("✅ [Whitelist] Chain validation succeeded ", "current", current.Number.Uint64(), "chain length", len(chain))
-=======
-			return false, nil
-		}
-	}
-
->>>>>>> b38a8720
 	return true, nil
 }