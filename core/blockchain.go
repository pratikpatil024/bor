--- conflicted
+++ resolved
@@ -282,11 +282,6 @@
 	// Make sure the state associated with the block is available
 	head := bc.CurrentBlock()
 	if _, err := state.New(head.Root(), bc.stateCache, bc.snaps); err != nil {
-<<<<<<< HEAD
-		log.Warn("Head state missing, repairing", "number", head.Number(), "hash", head.Hash())
-		if err := bc.SetHead(head.NumberU64()); err != nil {
-			return nil, err
-=======
 		// Head state is missing, before the state recovery, find out the
 		// disk layer point of snapshot(if it's enabled). Make sure the
 		// rewound point is lower than disk layer.
@@ -310,7 +305,6 @@
 			if err := bc.SetHead(head.NumberU64()); err != nil {
 				return nil, err
 			}
->>>>>>> cc05b050
 		}
 	}
 	// Ensure that a previous crash in SetHead doesn't leave extra ancients
@@ -366,9 +360,6 @@
 	}
 	// Load any existing snapshot, regenerating it if loading failed
 	if bc.cacheConfig.SnapshotLimit > 0 {
-<<<<<<< HEAD
-		bc.snaps = snapshot.New(bc.db, bc.stateCache.TrieDB(), bc.cacheConfig.SnapshotLimit, bc.CurrentBlock().Root(), !bc.cacheConfig.SnapshotWait)
-=======
 		// If the chain was rewound past the snapshot persistent layer (causing
 		// a recovery block number to be persisted to disk), check if we're still
 		// in recovery mode and in that case, don't invalidate the snapshot on a
@@ -381,13 +372,13 @@
 			recover = true
 		}
 		bc.snaps = snapshot.New(bc.db, bc.stateCache.TrieDB(), bc.cacheConfig.SnapshotLimit, head.Root(), !bc.cacheConfig.SnapshotWait, recover)
->>>>>>> cc05b050
 	}
 	// Take ownership of this particular state
 	go bc.update()
 	if txLookupLimit != nil {
 		bc.txLookupLimit = *txLookupLimit
-<<<<<<< HEAD
+
+		bc.wg.Add(1)
 		go bc.maintainTxIndex(txIndexBlock)
 	}
 	// If periodic cache journal is required, spin it up.
@@ -406,28 +397,6 @@
 	return bc, nil
 }
 
-=======
-
-		bc.wg.Add(1)
-		go bc.maintainTxIndex(txIndexBlock)
-	}
-	// If periodic cache journal is required, spin it up.
-	if bc.cacheConfig.TrieCleanRejournal > 0 {
-		if bc.cacheConfig.TrieCleanRejournal < time.Minute {
-			log.Warn("Sanitizing invalid trie cache journal time", "provided", bc.cacheConfig.TrieCleanRejournal, "updated", time.Minute)
-			bc.cacheConfig.TrieCleanRejournal = time.Minute
-		}
-		triedb := bc.stateCache.TrieDB()
-		bc.wg.Add(1)
-		go func() {
-			defer bc.wg.Done()
-			triedb.SaveCachePeriodically(bc.cacheConfig.TrieCleanJournal, bc.cacheConfig.TrieCleanRejournal, bc.quit)
-		}()
-	}
-	return bc, nil
-}
-
->>>>>>> cc05b050
 // GetVMConfig returns the block chain VM config.
 func (bc *BlockChain) GetVMConfig() *vm.Config {
 	return &bc.vmConfig
@@ -507,11 +476,6 @@
 // was fast synced or full synced and in which state, the method will try to
 // delete minimal data from disk whilst retaining chain consistency.
 func (bc *BlockChain) SetHead(head uint64) error {
-<<<<<<< HEAD
-	bc.chainmu.Lock()
-	defer bc.chainmu.Unlock()
-
-=======
 	_, err := bc.SetHeadBeyondRoot(head, common.Hash{})
 	return err
 }
@@ -531,7 +495,6 @@
 	// Track the block number of the requested root hash
 	var rootNumber uint64 // (no root == always 0)
 
->>>>>>> cc05b050
 	// Retrieve the last pivot block to short circuit rollbacks beyond it and the
 	// current freezer limit to start nuking id underflown
 	pivot := rawdb.ReadLastPivotNumber(bc.db)
@@ -547,10 +510,6 @@
 				log.Error("Gap in the chain, rewinding to genesis", "number", header.Number, "hash", header.Hash())
 				newHeadBlock = bc.genesisBlock
 			} else {
-<<<<<<< HEAD
-				// Block exists, keep rewinding until we find one with state
-				for {
-=======
 				// Block exists, keep rewinding until we find one with state,
 				// keeping rewinding until we exceed the optional threshold
 				// root hash
@@ -561,7 +520,6 @@
 					if root != (common.Hash{}) && !beyondRoot && newHeadBlock.Root() == root {
 						beyondRoot, rootNumber = true, newHeadBlock.NumberU64()
 					}
->>>>>>> cc05b050
 					if _, err := state.New(newHeadBlock.Root(), bc.stateCache, bc.snaps); err != nil {
 						log.Trace("Block state missing, rewinding further", "number", newHeadBlock.NumberU64(), "hash", newHeadBlock.Hash())
 						if pivot == nil || newHeadBlock.NumberU64() > *pivot {
@@ -572,17 +530,12 @@
 							newHeadBlock = bc.genesisBlock
 						}
 					}
-<<<<<<< HEAD
-					log.Debug("Rewound to block with state", "number", newHeadBlock.NumberU64(), "hash", newHeadBlock.Hash())
-					break
-=======
 					if beyondRoot || newHeadBlock.NumberU64() == 0 {
 						log.Debug("Rewound to block with state", "number", newHeadBlock.NumberU64(), "hash", newHeadBlock.Hash())
 						break
 					}
 					log.Debug("Skipping block with threshold state", "number", newHeadBlock.NumberU64(), "hash", newHeadBlock.Hash(), "root", newHeadBlock.Root())
 					newHeadBlock = bc.GetBlock(newHeadBlock.ParentHash(), newHeadBlock.NumberU64()-1) // Keep rewinding
->>>>>>> cc05b050
 				}
 			}
 			rawdb.WriteHeadBlockHash(db, newHeadBlock.Hash())
@@ -1047,10 +1000,6 @@
 	var snapBase common.Hash
 	if bc.snaps != nil {
 		var err error
-<<<<<<< HEAD
-		if snapBase, err = bc.snaps.Journal(bc.CurrentBlock().Root()); err != nil {
-			log.Error("Failed to journal state snapshot", "err", err)
-=======
 		if bc.writeLegacyJournal {
 			if snapBase, err = bc.snaps.LegacyJournal(bc.CurrentBlock().Root()); err != nil {
 				log.Error("Failed to journal state snapshot", "err", err)
@@ -1059,7 +1008,6 @@
 			if snapBase, err = bc.snaps.Journal(bc.CurrentBlock().Root()); err != nil {
 				log.Error("Failed to journal state snapshot", "err", err)
 			}
->>>>>>> cc05b050
 		}
 	}
 	// Ensure the state of a recent block is also stored to disk before exiting.
@@ -2199,25 +2147,8 @@
 					deletedLogs = append(deletedLogs, logs)
 				} else {
 					rebirthLogs = append(rebirthLogs, logs)
-<<<<<<< HEAD
-=======
 				}
 			}
-		}
-		// mergeLogs returns a merged log slice with specified sort order.
-		mergeLogs = func(logs [][]*types.Log, reverse bool) []*types.Log {
-			var ret []*types.Log
-			if reverse {
-				for i := len(logs) - 1; i >= 0; i-- {
-					ret = append(ret, logs[i]...)
-				}
-			} else {
-				for i := 0; i < len(logs); i++ {
-					ret = append(ret, logs[i]...)
->>>>>>> cc05b050
-				}
-			}
-			return ret
 		}
 		// mergeLogs returns a merged log slice with specified sort order.
 		mergeLogs = func(logs [][]*types.Log, reverse bool) []*types.Log {
@@ -2233,6 +2164,20 @@
 			}
 			return ret
 		}
+		// mergeLogs returns a merged log slice with specified sort order.
+		mergeLogs = func(logs [][]*types.Log, reverse bool) []*types.Log {
+			var ret []*types.Log
+			if reverse {
+				for i := len(logs) - 1; i >= 0; i-- {
+					ret = append(ret, logs[i]...)
+				}
+			} else {
+				for i := 0; i < len(logs); i++ {
+					ret = append(ret, logs[i]...)
+				}
+			}
+			return ret
+		}
 	)
 	// Reduce the longer chain to the same number as the shorter one
 	if oldBlock.NumberU64() > newBlock.NumberU64() {
@@ -2367,11 +2312,8 @@
 // sync, Geth will automatically construct the missing indices and delete
 // the extra indices.
 func (bc *BlockChain) maintainTxIndex(ancients uint64) {
-<<<<<<< HEAD
-=======
 	defer bc.wg.Done()
 
->>>>>>> cc05b050
 	// Before starting the actual maintenance, we need to handle a special case,
 	// where user might init Geth with an external ancient database. If so, we
 	// need to reindex all necessary transactions before starting to process any
@@ -2381,11 +2323,7 @@
 		if bc.txLookupLimit != 0 && ancients > bc.txLookupLimit {
 			from = ancients - bc.txLookupLimit
 		}
-<<<<<<< HEAD
-		rawdb.IndexTransactions(bc.db, from, ancients)
-=======
 		rawdb.IndexTransactions(bc.db, from, ancients, bc.quit)
->>>>>>> cc05b050
 	}
 	// indexBlocks reindexes or unindexes transactions depending on user configuration
 	indexBlocks := func(tail *uint64, head uint64, done chan struct{}) {
@@ -2399,39 +2337,24 @@
 				rawdb.WriteTxIndexTail(bc.db, 0)
 			} else {
 				// Prune all stale tx indices and record the tx index tail
-<<<<<<< HEAD
-				rawdb.UnindexTransactions(bc.db, 0, head-bc.txLookupLimit+1)
-=======
 				rawdb.UnindexTransactions(bc.db, 0, head-bc.txLookupLimit+1, bc.quit)
->>>>>>> cc05b050
 			}
 			return
 		}
 		// If a previous indexing existed, make sure that we fill in any missing entries
 		if bc.txLookupLimit == 0 || head < bc.txLookupLimit {
 			if *tail > 0 {
-<<<<<<< HEAD
-				rawdb.IndexTransactions(bc.db, 0, *tail)
-=======
 				rawdb.IndexTransactions(bc.db, 0, *tail, bc.quit)
->>>>>>> cc05b050
 			}
 			return
 		}
 		// Update the transaction index to the new chain state
 		if head-bc.txLookupLimit+1 < *tail {
 			// Reindex a part of missing indices and rewind index tail to HEAD-limit
-<<<<<<< HEAD
-			rawdb.IndexTransactions(bc.db, head-bc.txLookupLimit+1, *tail)
-		} else {
-			// Unindex a part of stale indices and forward index tail to HEAD-limit
-			rawdb.UnindexTransactions(bc.db, *tail, head-bc.txLookupLimit+1)
-=======
 			rawdb.IndexTransactions(bc.db, head-bc.txLookupLimit+1, *tail, bc.quit)
 		} else {
 			// Unindex a part of stale indices and forward index tail to HEAD-limit
 			rawdb.UnindexTransactions(bc.db, *tail, head-bc.txLookupLimit+1, bc.quit)
->>>>>>> cc05b050
 		}
 	}
 	// Any reindexing done, start listening to chain events and moving the index window
@@ -2455,13 +2378,10 @@
 		case <-done:
 			done = nil
 		case <-bc.quit:
-<<<<<<< HEAD
-=======
 			if done != nil {
 				log.Info("Waiting background transaction indexer to exit")
 				<-done
 			}
->>>>>>> cc05b050
 			return
 		}
 	}
