// Copyright 2015 The go-ethereum Authors
// This file is part of the go-ethereum library.
//
// The go-ethereum library is free software: you can redistribute it and/or modify
// it under the terms of the GNU Lesser General Public License as published by
// the Free Software Foundation, either version 3 of the License, or
// (at your option) any later version.
//
// The go-ethereum library is distributed in the hope that it will be useful,
// but WITHOUT ANY WARRANTY; without even the implied warranty of
// MERCHANTABILITY or FITNESS FOR A PARTICULAR PURPOSE. See the
// GNU Lesser General Public License for more details.
//
// You should have received a copy of the GNU Lesser General Public License
// along with the go-ethereum library. If not, see <http://www.gnu.org/licenses/>.

package core

import (
	crand "crypto/rand"
	"errors"
	"fmt"
	"math"
	"math/big"
	mrand "math/rand"
	"sync/atomic"
	"time"

	"github.com/ethereum/go-ethereum/common"
	"github.com/ethereum/go-ethereum/consensus"
	"github.com/ethereum/go-ethereum/core/rawdb"
	"github.com/ethereum/go-ethereum/core/types"
	"github.com/ethereum/go-ethereum/ethdb"
	"github.com/ethereum/go-ethereum/log"
	"github.com/ethereum/go-ethereum/params"
	"github.com/ethereum/go-ethereum/rlp"
	lru "github.com/hashicorp/golang-lru"
)

const (
	headerCacheLimit = 512
	tdCacheLimit     = 1024
	numberCacheLimit = 2048
)

// HeaderChain implements the basic block header chain logic that is shared by
// core.BlockChain and light.LightChain. It is not usable in itself, only as
// a part of either structure.
//
// HeaderChain is responsible for maintaining the header chain including the
// header query and updating.
//
// The components maintained by headerchain includes: (1) total difficulty
// (2) header (3) block hash -> number mapping (4) canonical number -> hash mapping
// and (5) head header flag.
//
// It is not thread safe either, the encapsulating chain structures should do
// the necessary mutex locking/unlocking.
type HeaderChain struct {
	config        *params.ChainConfig
	chainDb       ethdb.Database
	genesisHeader *types.Header

	currentHeader     atomic.Value // Current head of the header chain (may be above the block chain!)
	currentHeaderHash common.Hash  // Hash of the current head of the header chain (prevent recomputing all the time)

	headerCache *lru.Cache // Cache for the most recent block headers
	tdCache     *lru.Cache // Cache for the most recent block total difficulties
	numberCache *lru.Cache // Cache for the most recent block numbers

	procInterrupt func() bool

	rand   *mrand.Rand
	engine consensus.Engine
}

// NewHeaderChain creates a new HeaderChain structure. ProcInterrupt points
// to the parent's interrupt semaphore.
func NewHeaderChain(chainDb ethdb.Database, config *params.ChainConfig, engine consensus.Engine, procInterrupt func() bool) (*HeaderChain, error) {
	headerCache, _ := lru.New(headerCacheLimit)
	tdCache, _ := lru.New(tdCacheLimit)
	numberCache, _ := lru.New(numberCacheLimit)

	// Seed a fast but crypto originating random generator
	seed, err := crand.Int(crand.Reader, big.NewInt(math.MaxInt64))
	if err != nil {
		return nil, err
	}
	hc := &HeaderChain{
		config:        config,
		chainDb:       chainDb,
		headerCache:   headerCache,
		tdCache:       tdCache,
		numberCache:   numberCache,
		procInterrupt: procInterrupt,
		rand:          mrand.New(mrand.NewSource(seed.Int64())),
		engine:        engine,
	}
	hc.genesisHeader = hc.GetHeaderByNumber(0)
	if hc.genesisHeader == nil {
		return nil, ErrNoGenesis
	}
	hc.currentHeader.Store(hc.genesisHeader)
	if head := rawdb.ReadHeadBlockHash(chainDb); head != (common.Hash{}) {
		if chead := hc.GetHeaderByHash(head); chead != nil {
			hc.currentHeader.Store(chead)
		}
	}
	hc.currentHeaderHash = hc.CurrentHeader().Hash()
	headHeaderGauge.Update(hc.CurrentHeader().Number.Int64())
	return hc, nil
}

// GetBlockNumber retrieves the block number belonging to the given hash
// from the cache or database
func (hc *HeaderChain) GetBlockNumber(hash common.Hash) *uint64 {
	if cached, ok := hc.numberCache.Get(hash); ok {
		number := cached.(uint64)
		return &number
	}
	number := rawdb.ReadHeaderNumber(hc.chainDb, hash)
	if number != nil {
		hc.numberCache.Add(hash, *number)
	}
	return number
}

type headerWriteResult struct {
	status     WriteStatus
	ignored    int
	imported   int
	lastHash   common.Hash
	lastHeader *types.Header
}

// Reorg reorgs the local canonical chain into the specified chain. The reorg
// can be classified into two cases: (a) extend the local chain (b) switch the
// head to the given header.
func (hc *HeaderChain) Reorg(headers []*types.Header) error {
	// Short circuit if nothing to reorg.
	if len(headers) == 0 {
		return nil
	}
	// If the parent of the (first) block is already the canon header,
	// we don't have to go backwards to delete canon blocks, but simply
	// pile them onto the existing chain. Otherwise, do the necessary
	// reorgs.
	var (
		first = headers[0]
		last  = headers[len(headers)-1]
		batch = hc.chainDb.NewBatch()
	)
	if first.ParentHash != hc.currentHeaderHash {
		// Delete any canonical number assignments above the new head
		for i := last.Number.Uint64() + 1; ; i++ {
			hash := rawdb.ReadCanonicalHash(hc.chainDb, i)
			if hash == (common.Hash{}) {
				break
			}
			rawdb.DeleteCanonicalHash(batch, i)
		}
		// Overwrite any stale canonical number assignments, going
		// backwards from the first header in this import until the
		// cross link between two chains.
		var (
			header     = first
			headNumber = header.Number.Uint64()
			headHash   = header.Hash()
		)
		for rawdb.ReadCanonicalHash(hc.chainDb, headNumber) != headHash {
			rawdb.WriteCanonicalHash(batch, headHash, headNumber)
			if headNumber == 0 {
				break // It shouldn't be reached
			}
			headHash, headNumber = header.ParentHash, header.Number.Uint64()-1
			header = hc.GetHeader(headHash, headNumber)
			if header == nil {
				return fmt.Errorf("missing parent %d %x", headNumber, headHash)
			}
		}
	}
	// Extend the canonical chain with the new headers
	for i := 0; i < len(headers)-1; i++ {
		hash := headers[i+1].ParentHash // Save some extra hashing
		num := headers[i].Number.Uint64()
		rawdb.WriteCanonicalHash(batch, hash, num)
		rawdb.WriteHeadHeaderHash(batch, hash)
	}
	// Write the last header
	hash := headers[len(headers)-1].Hash()
	num := headers[len(headers)-1].Number.Uint64()
	rawdb.WriteCanonicalHash(batch, hash, num)
	rawdb.WriteHeadHeaderHash(batch, hash)

	if err := batch.Write(); err != nil {
		return err
	}
	// Last step update all in-memory head header markers
	hc.currentHeaderHash = last.Hash()
	hc.currentHeader.Store(types.CopyHeader(last))
	headHeaderGauge.Update(last.Number.Int64())
	return nil
}

// WriteHeaders writes a chain of headers into the local chain, given that the
// parents are already known. The chain head header won't be updated in this
// function, the additional setChainHead is expected in order to finish the entire
// procedure.
func (hc *HeaderChain) WriteHeaders(headers []*types.Header) (int, error) {
	if len(headers) == 0 {
		return 0, nil
	}
	ptd := hc.GetTd(headers[0].ParentHash, headers[0].Number.Uint64()-1)
	if ptd == nil {
		return 0, consensus.ErrUnknownAncestor
	}
	var (
		newTD       = new(big.Int).Set(ptd) // Total difficulty of inserted chain
		inserted    []rawdb.NumberHash      // Ephemeral lookup of number/hash for the chain
		parentKnown = true                  // Set to true to force hc.HasHeader check the first iteration
		batch       = hc.chainDb.NewBatch()
	)
	for i, header := range headers {
		var hash common.Hash
		// The headers have already been validated at this point, so we already
		// know that it's a contiguous chain, where
		// headers[i].Hash() == headers[i+1].ParentHash
		if i < len(headers)-1 {
			hash = headers[i+1].ParentHash
		} else {
			hash = header.Hash()
		}
		number := header.Number.Uint64()
		newTD.Add(newTD, header.Difficulty)

		// If the parent was not present, store it
		// If the header is already known, skip it, otherwise store
		alreadyKnown := parentKnown && hc.HasHeader(hash, number)
		if !alreadyKnown {
			// Irrelevant of the canonical status, write the TD and header to the database.
			rawdb.WriteTd(batch, hash, number, newTD)
			hc.tdCache.Add(hash, new(big.Int).Set(newTD))

			rawdb.WriteHeader(batch, header)
			inserted = append(inserted, rawdb.NumberHash{Number: number, Hash: hash})
			hc.headerCache.Add(hash, header)
			hc.numberCache.Add(hash, number)
		}
		parentKnown = alreadyKnown
	}
	// Skip the slow disk write of all headers if interrupted.
	if hc.procInterrupt() {
		log.Debug("Premature abort during headers import")
		return 0, errors.New("aborted")
	}
	// Commit to disk!
	if err := batch.Write(); err != nil {
		log.Crit("Failed to write headers", "error", err)
	}
	return len(inserted), nil
}

// writeHeadersAndSetHead writes a batch of block headers and applies the last
// header as the chain head if the fork choicer says it's ok to update the chain.
// Note: This method is not concurrent-safe with inserting blocks simultaneously
// into the chain, as side effects caused by reorganisations cannot be emulated
// without the real blocks. Hence, writing headers directly should only be done
// in two scenarios: pure-header mode of operation (light clients), or properly
// separated header/block phases (non-archive clients).
func (hc *HeaderChain) writeHeadersAndSetHead(headers []*types.Header, forker *ForkChoice) (*headerWriteResult, error) {
	inserted, err := hc.WriteHeaders(headers)
	if err != nil {
		return nil, err
	}
	var (
		lastHeader = headers[len(headers)-1]
		lastHash   = headers[len(headers)-1].Hash()
		result     = &headerWriteResult{
			status:     NonStatTy,
			ignored:    len(headers) - inserted,
			imported:   inserted,
			lastHash:   lastHash,
			lastHeader: lastHeader,
		}
	)

	// Ask the fork choicer if the reorg is necessary
	reorg, err := forker.ReorgNeeded(hc.CurrentHeader(), lastHeader)
	if err != nil {
		return nil, err
	} else if !reorg {
		if inserted != 0 {
			result.status = SideStatTy
		}
		return result, nil
	}
<<<<<<< HEAD
=======

>>>>>>> b38a8720
	isValid, err := forker.ValidateReorg(hc.CurrentHeader(), headers)
	if err != nil {
		return nil, err
	} else if !isValid {
		if inserted != 0 {
			result.status = SideStatTy
		}
		return result, nil
	}
	// Special case, all the inserted headers are already on the canonical
	// header chain, skip the reorg operation.
	if hc.GetCanonicalHash(lastHeader.Number.Uint64()) == lastHash && lastHeader.Number.Uint64() <= hc.CurrentHeader().Number.Uint64() {
		return result, nil
	}
	// Apply the reorg operation
	if err := hc.Reorg(headers); err != nil {
		return nil, err
	}
	result.status = CanonStatTy
	return result, nil
}

func (hc *HeaderChain) ValidateHeaderChain(chain []*types.Header, checkFreq int) (int, error) {
	// Do a sanity check that the provided chain is actually ordered and linked
	for i := 1; i < len(chain); i++ {
		if chain[i].Number.Uint64() != chain[i-1].Number.Uint64()+1 {
			hash := chain[i].Hash()
			parentHash := chain[i-1].Hash()
			// Chain broke ancestry, log a message (programming error) and skip insertion
			log.Error("Non contiguous header insert", "number", chain[i].Number, "hash", hash,
				"parent", chain[i].ParentHash, "prevnumber", chain[i-1].Number, "prevhash", parentHash)

			return 0, fmt.Errorf("non contiguous insert: item %d is #%d [%x..], item %d is #%d [%x..] (parent [%x..])", i-1, chain[i-1].Number,
				parentHash.Bytes()[:4], i, chain[i].Number, hash.Bytes()[:4], chain[i].ParentHash[:4])
		}
		// If the header is a banned one, straight out abort
		if BadHashes[chain[i].ParentHash] {
			return i - 1, ErrBannedHash
		}
		// If it's the last header in the cunk, we need to check it too
		if i == len(chain)-1 && BadHashes[chain[i].Hash()] {
			return i, ErrBannedHash
		}
	}

	// Generate the list of seal verification requests, and start the parallel verifier
	seals := make([]bool, len(chain))
	if checkFreq != 0 {
		// In case of checkFreq == 0 all seals are left false.
		for i := 0; i <= len(seals)/checkFreq; i++ {
			index := i*checkFreq + hc.rand.Intn(checkFreq)
			if index >= len(seals) {
				index = len(seals) - 1
			}
			seals[index] = true
		}
		// Last should always be verified to avoid junk.
		seals[len(seals)-1] = true
	}

	abort, results := hc.engine.VerifyHeaders(hc, chain, seals)
	defer close(abort)

	// Iterate over the headers and ensure they all check out
	for i := range chain {
		// If the chain is terminating, stop processing blocks
		if hc.procInterrupt() {
			log.Debug("Premature abort during headers verification")
			return 0, errors.New("aborted")
		}
		// Otherwise wait for headers checks and ensure they pass
		if err := <-results; err != nil {
			return i, err
		}
	}

	return 0, nil
}

// InsertHeaderChain inserts the given headers and does the reorganisations.
//
// The validity of the headers is NOT CHECKED by this method, i.e. they need to be
// validated by ValidateHeaderChain before calling InsertHeaderChain.
//
// This insert is all-or-nothing. If this returns an error, no headers were written,
// otherwise they were all processed successfully.
//
// The returned 'write status' says if the inserted headers are part of the canonical chain
// or a side chain.
func (hc *HeaderChain) InsertHeaderChain(chain []*types.Header, start time.Time, forker *ForkChoice) (WriteStatus, error) {
	if hc.procInterrupt() {
		return 0, errors.New("aborted")
	}
	res, err := hc.writeHeadersAndSetHead(chain, forker)
	if err != nil {
		return 0, err
	}
	// Report some public statistics so the user has a clue what's going on
	context := []interface{}{
		"count", res.imported,
		"elapsed", common.PrettyDuration(time.Since(start)),
	}
	if last := res.lastHeader; last != nil {
		context = append(context, "number", last.Number, "hash", res.lastHash)
		if timestamp := time.Unix(int64(last.Time), 0); time.Since(timestamp) > time.Minute {
			context = append(context, []interface{}{"age", common.PrettyAge(timestamp)}...)
		}
	}
	if res.ignored > 0 {
		context = append(context, []interface{}{"ignored", res.ignored}...)
	}
	log.Info("Imported new block headers", context...)
	return res.status, err
}

// GetAncestor retrieves the Nth ancestor of a given block. It assumes that either the given block or
// a close ancestor of it is canonical. maxNonCanonical points to a downwards counter limiting the
// number of blocks to be individually checked before we reach the canonical chain.
//
// Note: ancestor == 0 returns the same block, 1 returns its parent and so on.
func (hc *HeaderChain) GetAncestor(hash common.Hash, number, ancestor uint64, maxNonCanonical *uint64) (common.Hash, uint64) {
	if ancestor > number {
		return common.Hash{}, 0
	}
	if ancestor == 1 {
		// in this case it is cheaper to just read the header
		if header := hc.GetHeader(hash, number); header != nil {
			return header.ParentHash, number - 1
		}
		return common.Hash{}, 0
	}
	for ancestor != 0 {
		if rawdb.ReadCanonicalHash(hc.chainDb, number) == hash {
			ancestorHash := rawdb.ReadCanonicalHash(hc.chainDb, number-ancestor)
			if rawdb.ReadCanonicalHash(hc.chainDb, number) == hash {
				number -= ancestor
				return ancestorHash, number
			}
		}
		if *maxNonCanonical == 0 {
			return common.Hash{}, 0
		}
		*maxNonCanonical--
		ancestor--
		header := hc.GetHeader(hash, number)
		if header == nil {
			return common.Hash{}, 0
		}
		hash = header.ParentHash
		number--
	}
	return hash, number
}

// GetTd retrieves a block's total difficulty in the canonical chain from the
// database by hash and number, caching it if found.
func (hc *HeaderChain) GetTd(hash common.Hash, number uint64) *big.Int {
	// Short circuit if the td's already in the cache, retrieve otherwise
	if cached, ok := hc.tdCache.Get(hash); ok {
		return cached.(*big.Int)
	}
	td := rawdb.ReadTd(hc.chainDb, hash, number)
	if td == nil {
		return nil
	}
	// Cache the found body for next time and return
	hc.tdCache.Add(hash, td)
	return td
}

// GetHeader retrieves a block header from the database by hash and number,
// caching it if found.
func (hc *HeaderChain) GetHeader(hash common.Hash, number uint64) *types.Header {
	// Short circuit if the header's already in the cache, retrieve otherwise
	if header, ok := hc.headerCache.Get(hash); ok {
		return header.(*types.Header)
	}
	header := rawdb.ReadHeader(hc.chainDb, hash, number)
	if header == nil {
		return nil
	}
	// Cache the found header for next time and return
	hc.headerCache.Add(hash, header)
	return header
}

// GetHeaderByHash retrieves a block header from the database by hash, caching it if
// found.
func (hc *HeaderChain) GetHeaderByHash(hash common.Hash) *types.Header {
	number := hc.GetBlockNumber(hash)
	if number == nil {
		return nil
	}
	return hc.GetHeader(hash, *number)
}

// HasHeader checks if a block header is present in the database or not.
// In theory, if header is present in the database, all relative components
// like td and hash->number should be present too.
func (hc *HeaderChain) HasHeader(hash common.Hash, number uint64) bool {
	if hc.numberCache.Contains(hash) || hc.headerCache.Contains(hash) {
		return true
	}
	return rawdb.HasHeader(hc.chainDb, hash, number)
}

// GetHeaderByNumber retrieves a block header from the database by number,
// caching it (associated with its hash) if found.
func (hc *HeaderChain) GetHeaderByNumber(number uint64) *types.Header {
	hash := rawdb.ReadCanonicalHash(hc.chainDb, number)
	if hash == (common.Hash{}) {
		return nil
	}
	return hc.GetHeader(hash, number)
}

// GetHeadersFrom returns a contiguous segment of headers, in rlp-form, going
// backwards from the given number.
// If the 'number' is higher than the highest local header, this method will
// return a best-effort response, containing the headers that we do have.
func (hc *HeaderChain) GetHeadersFrom(number, count uint64) []rlp.RawValue {
	// If the request is for future headers, we still return the portion of
	// headers that we are able to serve
	if current := hc.CurrentHeader().Number.Uint64(); current < number {
		if count > number-current {
			count -= number - current
			number = current
		} else {
			return nil
		}
	}
	var headers []rlp.RawValue
	// If we have some of the headers in cache already, use that before going to db.
	hash := rawdb.ReadCanonicalHash(hc.chainDb, number)
	if hash == (common.Hash{}) {
		return nil
	}
	for count > 0 {
		header, ok := hc.headerCache.Get(hash)
		if !ok {
			break
		}
		h := header.(*types.Header)
		rlpData, _ := rlp.EncodeToBytes(h)
		headers = append(headers, rlpData)
		hash = h.ParentHash
		count--
		number--
	}
	// Read remaining from db
	if count > 0 {
		headers = append(headers, rawdb.ReadHeaderRange(hc.chainDb, number, count)...)
	}
	return headers
}

func (hc *HeaderChain) GetCanonicalHash(number uint64) common.Hash {
	return rawdb.ReadCanonicalHash(hc.chainDb, number)
}

// CurrentHeader retrieves the current head header of the canonical chain. The
// header is retrieved from the HeaderChain's internal cache.
func (hc *HeaderChain) CurrentHeader() *types.Header {
	return hc.currentHeader.Load().(*types.Header)
}

// SetCurrentHeader sets the in-memory head header marker of the canonical chan
// as the given header.
func (hc *HeaderChain) SetCurrentHeader(head *types.Header) {
	hc.currentHeader.Store(head)
	hc.currentHeaderHash = head.Hash()
	headHeaderGauge.Update(head.Number.Int64())
}

type (
	// UpdateHeadBlocksCallback is a callback function that is called by SetHead
	// before head header is updated. The method will return the actual block it
	// updated the head to (missing state) and a flag if setHead should continue
	// rewinding till that forcefully (exceeded ancient limits)
	UpdateHeadBlocksCallback func(ethdb.KeyValueWriter, *types.Header) (uint64, bool)

	// DeleteBlockContentCallback is a callback function that is called by SetHead
	// before each header is deleted.
	DeleteBlockContentCallback func(ethdb.KeyValueWriter, common.Hash, uint64)
)

// SetHead rewinds the local chain to a new head. Everything above the new head
// will be deleted and the new one set.
func (hc *HeaderChain) SetHead(head uint64, updateFn UpdateHeadBlocksCallback, delFn DeleteBlockContentCallback) {
	var (
		parentHash common.Hash
		batch      = hc.chainDb.NewBatch()
		origin     = true
	)
	for hdr := hc.CurrentHeader(); hdr != nil && hdr.Number.Uint64() > head; hdr = hc.CurrentHeader() {
		num := hdr.Number.Uint64()

		// Rewind block chain to new head.
		parent := hc.GetHeader(hdr.ParentHash, num-1)
		if parent == nil {
			parent = hc.genesisHeader
		}
		parentHash = parent.Hash()

		// Notably, since geth has the possibility for setting the head to a low
		// height which is even lower than ancient head.
		// In order to ensure that the head is always no higher than the data in
		// the database (ancient store or active store), we need to update head
		// first then remove the relative data from the database.
		//
		// Update head first(head fast block, head full block) before deleting the data.
		markerBatch := hc.chainDb.NewBatch()
		if updateFn != nil {
			newHead, force := updateFn(markerBatch, parent)
			if force && newHead < head {
				log.Warn("Force rewinding till ancient limit", "head", newHead)
				head = newHead
			}
		}
		// Update head header then.
		rawdb.WriteHeadHeaderHash(markerBatch, parentHash)
		if err := markerBatch.Write(); err != nil {
			log.Crit("Failed to update chain markers", "error", err)
		}
		hc.currentHeader.Store(parent)
		hc.currentHeaderHash = parentHash
		headHeaderGauge.Update(parent.Number.Int64())

		// If this is the first iteration, wipe any leftover data upwards too so
		// we don't end up with dangling daps in the database
		var nums []uint64
		if origin {
			for n := num + 1; len(rawdb.ReadAllHashes(hc.chainDb, n)) > 0; n++ {
				nums = append([]uint64{n}, nums...) // suboptimal, but we don't really expect this path
			}
			origin = false
		}
		nums = append(nums, num)

		// Remove the related data from the database on all sidechains
		for _, num := range nums {
			// Gather all the side fork hashes
			hashes := rawdb.ReadAllHashes(hc.chainDb, num)
			if len(hashes) == 0 {
				// No hashes in the database whatsoever, probably frozen already
				hashes = append(hashes, hdr.Hash())
			}
			for _, hash := range hashes {
				if delFn != nil {
					delFn(batch, hash, num)
				}
				rawdb.DeleteHeader(batch, hash, num)
				rawdb.DeleteTd(batch, hash, num)
			}
			rawdb.DeleteCanonicalHash(batch, num)
		}
	}
	// Flush all accumulated deletions.
	if err := batch.Write(); err != nil {
		log.Crit("Failed to rewind block", "error", err)
	}
	// Clear out any stale content from the caches
	hc.headerCache.Purge()
	hc.tdCache.Purge()
	hc.numberCache.Purge()
}

// SetGenesis sets a new genesis block header for the chain
func (hc *HeaderChain) SetGenesis(head *types.Header) {
	hc.genesisHeader = head
}

// Config retrieves the header chain's chain configuration.
func (hc *HeaderChain) Config() *params.ChainConfig { return hc.config }

// Engine retrieves the header chain's consensus engine.
func (hc *HeaderChain) Engine() consensus.Engine { return hc.engine }

// GetBlock implements consensus.ChainReader, and returns nil for every input as
// a header chain does not have blocks available for retrieval.
func (hc *HeaderChain) GetBlock(hash common.Hash, number uint64) *types.Block {
	return nil
}<|MERGE_RESOLUTION|>--- conflicted
+++ resolved
@@ -294,10 +294,7 @@
 		}
 		return result, nil
 	}
-<<<<<<< HEAD
-=======
-
->>>>>>> b38a8720
+
 	isValid, err := forker.ValidateReorg(hc.CurrentHeader(), headers)
 	if err != nil {
 		return nil, err
