// Copyright 2020 The go-ethereum Authors
// This file is part of the go-ethereum library.
//
// The go-ethereum library is free software: you can redistribute it and/or modify
// it under the terms of the GNU Lesser General Public License as published by
// the Free Software Foundation, either version 3 of the License, or
// (at your option) any later version.
//
// The go-ethereum library is distributed in the hope that it will be useful,
// but WITHOUT ANY WARRANTY; without even the implied warranty of
// MERCHANTABILITY or FITNESS FOR A PARTICULAR PURPOSE. See the
// GNU Lesser General Public License for more details.
//
// You should have received a copy of the GNU Lesser General Public License
// along with the go-ethereum library. If not, see <http://www.gnu.org/licenses/>.

// Tests that abnormal program termination (i.e.crash) and restart doesn't leave
// the database in some strange state with gaps in the chain, nor with block data
// dangling in the future.

package tests

import (
	"io/ioutil"
	"math/big"
	"os"
	"testing"
	"time"

	"github.com/golang/mock/gomock"

	"github.com/ethereum/go-ethereum/common"
	"github.com/ethereum/go-ethereum/consensus/bor"
	"github.com/ethereum/go-ethereum/consensus/bor/api"
	"github.com/ethereum/go-ethereum/consensus/bor/valset"
	"github.com/ethereum/go-ethereum/consensus/ethash"
	"github.com/ethereum/go-ethereum/core"
	"github.com/ethereum/go-ethereum/core/rawdb"
	"github.com/ethereum/go-ethereum/core/types"
	"github.com/ethereum/go-ethereum/core/vm"
	"github.com/ethereum/go-ethereum/crypto"
	"github.com/ethereum/go-ethereum/miner"
	"github.com/ethereum/go-ethereum/params"
	"github.com/ethereum/go-ethereum/tests/bor/mocks"
)

// Tests a recovery for a short canonical chain where a recent block was already
// committed to disk and then the process crashed. In this case we expect the full
// chain to be rolled back to the committed block, but the chain data itself left
// in the database for replaying.
func TestShortRepair(t *testing.T)              { testShortRepair(t, false) }
func TestShortRepairWithSnapshots(t *testing.T) { testShortRepair(t, true) }

func testShortRepair(t *testing.T, snapshots bool) {
	// Chain:
	//   G->C1->C2->C3->C4->C5->C6->C7->C8 (HEAD)
	//
	// Frozen: none
	// Commit: G, C4
	// Pivot : none
	//
	// CRASH
	//
	// ------------------------------
	//
	// Expected in leveldb:
	//   G->C1->C2->C3->C4->C5->C6->C7->C8
	//
	// Expected head header    : C8
	// Expected head fast block: C8
	// Expected head block     : C4
	testRepair(t, &rewindTest{
		canonicalBlocks:    8,
		sidechainBlocks:    0,
		freezeThreshold:    16,
		commitBlock:        4,
		pivotBlock:         nil,
		expCanonicalBlocks: 8,
		expSidechainBlocks: 0,
		expFrozen:          0,
		expHeadHeader:      8,
		expHeadFastBlock:   8,
		expHeadBlock:       4,
	}, snapshots)
}

// Tests a recovery for a short canonical chain where the fast sync pivot point was
// already committed, after which the process crashed. In this case we expect the full
// chain to be rolled back to the committed block, but the chain data itself left in
// the database for replaying.
func TestShortSnapSyncedRepair(t *testing.T)              { testShortSnapSyncedRepair(t, false) }
func TestShortSnapSyncedRepairWithSnapshots(t *testing.T) { testShortSnapSyncedRepair(t, true) }

func testShortSnapSyncedRepair(t *testing.T, snapshots bool) {
	// Chain:
	//   G->C1->C2->C3->C4->C5->C6->C7->C8 (HEAD)
	//
	// Frozen: none
	// Commit: G, C4
	// Pivot : C4
	//
	// CRASH
	//
	// ------------------------------
	//
	// Expected in leveldb:
	//   G->C1->C2->C3->C4->C5->C6->C7->C8
	//
	// Expected head header    : C8
	// Expected head fast block: C8
	// Expected head block     : C4
	testRepair(t, &rewindTest{
		canonicalBlocks:    8,
		sidechainBlocks:    0,
		freezeThreshold:    16,
		commitBlock:        4,
		pivotBlock:         uint64ptr(4),
		expCanonicalBlocks: 8,
		expSidechainBlocks: 0,
		expFrozen:          0,
		expHeadHeader:      8,
		expHeadFastBlock:   8,
		expHeadBlock:       4,
	}, snapshots)
}

// Tests a recovery for a short canonical chain where the fast sync pivot point was
// not yet committed, but the process crashed. In this case we expect the chain to
// detect that it was fast syncing and not delete anything, since we can just pick
// up directly where we left off.
func TestShortSnapSyncingRepair(t *testing.T)              { testShortSnapSyncingRepair(t, false) }
func TestShortSnapSyncingRepairWithSnapshots(t *testing.T) { testShortSnapSyncingRepair(t, true) }

func testShortSnapSyncingRepair(t *testing.T, snapshots bool) {
	// Chain:
	//   G->C1->C2->C3->C4->C5->C6->C7->C8 (HEAD)
	//
	// Frozen: none
	// Commit: G
	// Pivot : C4
	//
	// CRASH
	//
	// ------------------------------
	//
	// Expected in leveldb:
	//   G->C1->C2->C3->C4->C5->C6->C7->C8
	//
	// Expected head header    : C8
	// Expected head fast block: C8
	// Expected head block     : G
	testRepair(t, &rewindTest{
		canonicalBlocks:    8,
		sidechainBlocks:    0,
		freezeThreshold:    16,
		commitBlock:        0,
		pivotBlock:         uint64ptr(4),
		expCanonicalBlocks: 8,
		expSidechainBlocks: 0,
		expFrozen:          0,
		expHeadHeader:      8,
		expHeadFastBlock:   8,
		expHeadBlock:       0,
	}, snapshots)
}

// Tests a recovery for a short canonical chain and a shorter side chain, where a
// recent block was already committed to disk and then the process crashed. In this
// test scenario the side chain is below the committed block. In this case we expect
// the canonical chain to be rolled back to the committed block, but the chain data
// itself left in the database for replaying.
func TestShortOldForkedRepair(t *testing.T)              { testShortOldForkedRepair(t, false) }
func TestShortOldForkedRepairWithSnapshots(t *testing.T) { testShortOldForkedRepair(t, true) }

func testShortOldForkedRepair(t *testing.T, snapshots bool) {
	// Chain:
	//   G->C1->C2->C3->C4->C5->C6->C7->C8 (HEAD)
	//   └->S1->S2->S3
	//
	// Frozen: none
	// Commit: G, C4
	// Pivot : none
	//
	// CRASH
	//
	// ------------------------------
	//
	// Expected in leveldb:
	//   G->C1->C2->C3->C4->C5->C6->C7->C8
	//   └->S1->S2->S3
	//
	// Expected head header    : C8
	// Expected head fast block: C8
	// Expected head block     : C4
	testRepair(t, &rewindTest{
		canonicalBlocks:    8,
		sidechainBlocks:    3,
		freezeThreshold:    16,
		commitBlock:        4,
		pivotBlock:         nil,
		expCanonicalBlocks: 8,
		expSidechainBlocks: 3,
		expFrozen:          0,
		expHeadHeader:      8,
		expHeadFastBlock:   8,
		expHeadBlock:       4,
	}, snapshots)
}

// Tests a recovery for a short canonical chain and a shorter side chain, where
// the fast sync pivot point was already committed to disk and then the process
// crashed. In this test scenario the side chain is below the committed block. In
// this case we expect the canonical chain to be rolled back to the committed block,
// but the chain data itself left in the database for replaying.
func TestShortOldForkedSnapSyncedRepair(t *testing.T) {
	testShortOldForkedSnapSyncedRepair(t, false)
}
func TestShortOldForkedSnapSyncedRepairWithSnapshots(t *testing.T) {
	testShortOldForkedSnapSyncedRepair(t, true)
}

func testShortOldForkedSnapSyncedRepair(t *testing.T, snapshots bool) {
	// Chain:
	//   G->C1->C2->C3->C4->C5->C6->C7->C8 (HEAD)
	//   └->S1->S2->S3
	//
	// Frozen: none
	// Commit: G, C4
	// Pivot : C4
	//
	// CRASH
	//
	// ------------------------------
	//
	// Expected in leveldb:
	//   G->C1->C2->C3->C4->C5->C6->C7->C8
	//   └->S1->S2->S3
	//
	// Expected head header    : C8
	// Expected head fast block: C8
	// Expected head block     : C4
	testRepair(t, &rewindTest{
		canonicalBlocks:    8,
		sidechainBlocks:    3,
		freezeThreshold:    16,
		commitBlock:        4,
		pivotBlock:         uint64ptr(4),
		expCanonicalBlocks: 8,
		expSidechainBlocks: 3,
		expFrozen:          0,
		expHeadHeader:      8,
		expHeadFastBlock:   8,
		expHeadBlock:       4,
	}, snapshots)
}

// Tests a recovery for a short canonical chain and a shorter side chain, where
// the fast sync pivot point was not yet committed, but the process crashed. In this
// test scenario the side chain is below the committed block. In this case we expect
// the chain to detect that it was fast syncing and not delete anything, since we
// can just pick up directly where we left off.
func TestShortOldForkedSnapSyncingRepair(t *testing.T) {
	testShortOldForkedSnapSyncingRepair(t, false)
}
func TestShortOldForkedSnapSyncingRepairWithSnapshots(t *testing.T) {
	testShortOldForkedSnapSyncingRepair(t, true)
}

func testShortOldForkedSnapSyncingRepair(t *testing.T, snapshots bool) {
	// Chain:
	//   G->C1->C2->C3->C4->C5->C6->C7->C8 (HEAD)
	//   └->S1->S2->S3
	//
	// Frozen: none
	// Commit: G
	// Pivot : C4
	//
	// CRASH
	//
	// ------------------------------
	//
	// Expected in leveldb:
	//   G->C1->C2->C3->C4->C5->C6->C7->C8
	//   └->S1->S2->S3
	//
	// Expected head header    : C8
	// Expected head fast block: C8
	// Expected head block     : G
	testRepair(t, &rewindTest{
		canonicalBlocks:    8,
		sidechainBlocks:    3,
		freezeThreshold:    16,
		commitBlock:        0,
		pivotBlock:         uint64ptr(4),
		expCanonicalBlocks: 8,
		expSidechainBlocks: 3,
		expFrozen:          0,
		expHeadHeader:      8,
		expHeadFastBlock:   8,
		expHeadBlock:       0,
	}, snapshots)
}

// Tests a recovery for a short canonical chain and a shorter side chain, where a
// recent block was already committed to disk and then the process crashed. In this
// test scenario the side chain reaches above the committed block. In this case we
// expect the canonical chain to be rolled back to the committed block, but the
// chain data itself left in the database for replaying.
func TestShortNewlyForkedRepair(t *testing.T)              { testShortNewlyForkedRepair(t, false) }
func TestShortNewlyForkedRepairWithSnapshots(t *testing.T) { testShortNewlyForkedRepair(t, true) }

func testShortNewlyForkedRepair(t *testing.T, snapshots bool) {
	// Chain:
	//   G->C1->C2->C3->C4->C5->C6->C7->C8 (HEAD)
	//   └->S1->S2->S3->S4->S5->S6
	//
	// Frozen: none
	// Commit: G, C4
	// Pivot : none
	//
	// CRASH
	//
	// ------------------------------
	//
	// Expected in leveldb:
	//   G->C1->C2->C3->C4->C5->C6->C7->C8
	//   └->S1->S2->S3->S4->S5->S6
	//
	// Expected head header    : C8
	// Expected head fast block: C8
	// Expected head block     : C4
	testRepair(t, &rewindTest{
		canonicalBlocks:    8,
		sidechainBlocks:    6,
		freezeThreshold:    16,
		commitBlock:        4,
		pivotBlock:         nil,
		expCanonicalBlocks: 8,
		expSidechainBlocks: 6,
		expFrozen:          0,
		expHeadHeader:      8,
		expHeadFastBlock:   8,
		expHeadBlock:       4,
	}, snapshots)
}

// Tests a recovery for a short canonical chain and a shorter side chain, where
// the fast sync pivot point was already committed to disk and then the process
// crashed. In this test scenario the side chain reaches above the committed block.
// In this case we expect the canonical chain to be rolled back to the committed
// block, but the chain data itself left in the database for replaying.
func TestShortNewlyForkedSnapSyncedRepair(t *testing.T) {
	testShortNewlyForkedSnapSyncedRepair(t, false)
}
func TestShortNewlyForkedSnapSyncedRepairWithSnapshots(t *testing.T) {
	testShortNewlyForkedSnapSyncedRepair(t, true)
}

func testShortNewlyForkedSnapSyncedRepair(t *testing.T, snapshots bool) {
	// Chain:
	//   G->C1->C2->C3->C4->C5->C6->C7->C8 (HEAD)
	//   └->S1->S2->S3->S4->S5->S6
	//
	// Frozen: none
	// Commit: G, C4
	// Pivot : C4
	//
	// CRASH
	//
	// ------------------------------
	//
	// Expected in leveldb:
	//   G->C1->C2->C3->C4->C5->C6->C7->C8
	//   └->S1->S2->S3->S4->S5->S6
	//
	// Expected head header    : C8
	// Expected head fast block: C8
	// Expected head block     : C4
	testRepair(t, &rewindTest{
		canonicalBlocks:    8,
		sidechainBlocks:    6,
		freezeThreshold:    16,
		commitBlock:        4,
		pivotBlock:         uint64ptr(4),
		expCanonicalBlocks: 8,
		expSidechainBlocks: 6,
		expFrozen:          0,
		expHeadHeader:      8,
		expHeadFastBlock:   8,
		expHeadBlock:       4,
	}, snapshots)
}

// Tests a recovery for a short canonical chain and a shorter side chain, where
// the fast sync pivot point was not yet committed, but the process crashed. In
// this test scenario the side chain reaches above the committed block. In this
// case we expect the chain to detect that it was fast syncing and not delete
// anything, since we can just pick up directly where we left off.
func TestShortNewlyForkedSnapSyncingRepair(t *testing.T) {
	testShortNewlyForkedSnapSyncingRepair(t, false)
}
func TestShortNewlyForkedSnapSyncingRepairWithSnapshots(t *testing.T) {
	testShortNewlyForkedSnapSyncingRepair(t, true)
}

func testShortNewlyForkedSnapSyncingRepair(t *testing.T, snapshots bool) {
	// Chain:
	//   G->C1->C2->C3->C4->C5->C6->C7->C8 (HEAD)
	//   └->S1->S2->S3->S4->S5->S6
	//
	// Frozen: none
	// Commit: G
	// Pivot : C4
	//
	// CRASH
	//
	// ------------------------------
	//
	// Expected in leveldb:
	//   G->C1->C2->C3->C4->C5->C6->C7->C8
	//   └->S1->S2->S3->S4->S5->S6
	//
	// Expected head header    : C8
	// Expected head fast block: C8
	// Expected head block     : G
	testRepair(t, &rewindTest{
		canonicalBlocks:    8,
		sidechainBlocks:    6,
		freezeThreshold:    16,
		commitBlock:        0,
		pivotBlock:         uint64ptr(4),
		expCanonicalBlocks: 8,
		expSidechainBlocks: 6,
		expFrozen:          0,
		expHeadHeader:      8,
		expHeadFastBlock:   8,
		expHeadBlock:       0,
	}, snapshots)
}

// Tests a recovery for a short canonical chain and a longer side chain, where a
// recent block was already committed to disk and then the process crashed. In this
// case we expect the canonical chain to be rolled back to the committed block, but
// the chain data itself left in the database for replaying.
func TestShortReorgedRepair(t *testing.T)              { testShortReorgedRepair(t, false) }
func TestShortReorgedRepairWithSnapshots(t *testing.T) { testShortReorgedRepair(t, true) }

func testShortReorgedRepair(t *testing.T, snapshots bool) {
	// Chain:
	//   G->C1->C2->C3->C4->C5->C6->C7->C8 (HEAD)
	//   └->S1->S2->S3->S4->S5->S6->S7->S8->S9->S10
	//
	// Frozen: none
	// Commit: G, C4
	// Pivot : none
	//
	// CRASH
	//
	// ------------------------------
	//
	// Expected in leveldb:
	//   G->C1->C2->C3->C4->C5->C6->C7->C8
	//   └->S1->S2->S3->S4->S5->S6->S7->S8->S9->S10
	//
	// Expected head header    : C8
	// Expected head fast block: C8
	// Expected head block     : C4
	testRepair(t, &rewindTest{
		canonicalBlocks:    8,
		sidechainBlocks:    10,
		freezeThreshold:    16,
		commitBlock:        4,
		pivotBlock:         nil,
		expCanonicalBlocks: 8,
		expSidechainBlocks: 10,
		expFrozen:          0,
		expHeadHeader:      8,
		expHeadFastBlock:   8,
		expHeadBlock:       4,
	}, snapshots)
}

// Tests a recovery for a short canonical chain and a longer side chain, where
// the fast sync pivot point was already committed to disk and then the process
// crashed. In this case we expect the canonical chain to be rolled back to the
// committed block, but the chain data itself left in the database for replaying.
func TestShortReorgedSnapSyncedRepair(t *testing.T) {
	testShortReorgedSnapSyncedRepair(t, false)
}
func TestShortReorgedSnapSyncedRepairWithSnapshots(t *testing.T) {
	testShortReorgedSnapSyncedRepair(t, true)
}

func testShortReorgedSnapSyncedRepair(t *testing.T, snapshots bool) {
	// Chain:
	//   G->C1->C2->C3->C4->C5->C6->C7->C8 (HEAD)
	//   └->S1->S2->S3->S4->S5->S6->S7->S8->S9->S10
	//
	// Frozen: none
	// Commit: G, C4
	// Pivot : C4
	//
	// CRASH
	//
	// ------------------------------
	//
	// Expected in leveldb:
	//   G->C1->C2->C3->C4->C5->C6->C7->C8
	//   └->S1->S2->S3->S4->S5->S6->S7->S8->S9->S10
	//
	// Expected head header    : C8
	// Expected head fast block: C8
	// Expected head block     : C4
	testRepair(t, &rewindTest{
		canonicalBlocks:    8,
		sidechainBlocks:    10,
		freezeThreshold:    16,
		commitBlock:        4,
		pivotBlock:         uint64ptr(4),
		expCanonicalBlocks: 8,
		expSidechainBlocks: 10,
		expFrozen:          0,
		expHeadHeader:      8,
		expHeadFastBlock:   8,
		expHeadBlock:       4,
	}, snapshots)
}

// Tests a recovery for a short canonical chain and a longer side chain, where
// the fast sync pivot point was not yet committed, but the process crashed. In
// this case we expect the chain to detect that it was fast syncing and not delete
// anything, since we can just pick up directly where we left off.
func TestShortReorgedSnapSyncingRepair(t *testing.T) {
	testShortReorgedSnapSyncingRepair(t, false)
}
func TestShortReorgedSnapSyncingRepairWithSnapshots(t *testing.T) {
	testShortReorgedSnapSyncingRepair(t, true)
}

func testShortReorgedSnapSyncingRepair(t *testing.T, snapshots bool) {
	// Chain:
	//   G->C1->C2->C3->C4->C5->C6->C7->C8 (HEAD)
	//   └->S1->S2->S3->S4->S5->S6->S7->S8->S9->S10
	//
	// Frozen: none
	// Commit: G
	// Pivot : C4
	//
	// CRASH
	//
	// ------------------------------
	//
	// Expected in leveldb:
	//   G->C1->C2->C3->C4->C5->C6->C7->C8
	//   └->S1->S2->S3->S4->S5->S6->S7->S8->S9->S10
	//
	// Expected head header    : C8
	// Expected head fast block: C8
	// Expected head block     : G
	testRepair(t, &rewindTest{
		canonicalBlocks:    8,
		sidechainBlocks:    10,
		freezeThreshold:    16,
		commitBlock:        0,
		pivotBlock:         uint64ptr(4),
		expCanonicalBlocks: 8,
		expSidechainBlocks: 10,
		expFrozen:          0,
		expHeadHeader:      8,
		expHeadFastBlock:   8,
		expHeadBlock:       0,
	}, snapshots)
}

// Tests a recovery for a long canonical chain with frozen blocks where a recent
// block - newer than the ancient limit - was already committed to disk and then
// the process crashed. In this case we expect the chain to be rolled back to the
// committed block, with everything afterwads kept as fast sync data.
func TestLongShallowRepair(t *testing.T)              { testLongShallowRepair(t, false) }
func TestLongShallowRepairWithSnapshots(t *testing.T) { testLongShallowRepair(t, true) }

func testLongShallowRepair(t *testing.T, snapshots bool) {
	// Chain:
	//   G->C1->C2->C3->C4->C5->C6->C7->C8->C9->C10->C11->C12->C13->C14->C15->C16->C17->C18 (HEAD)
	//
	// Frozen:
	//   G->C1->C2
	//
	// Commit: G, C4
	// Pivot : none
	//
	// CRASH
	//
	// ------------------------------
	//
	// Expected in freezer:
	//   G->C1->C2
	//
	// Expected in leveldb:
	//   C2)->C3->C4->C5->C6->C7->C8->C9->C10->C11->C12->C13->C14->C15->C16->C17->C18
	//
	// Expected head header    : C18
	// Expected head fast block: C18
	// Expected head block     : C4
	testRepair(t, &rewindTest{
		canonicalBlocks:    18,
		sidechainBlocks:    0,
		freezeThreshold:    16,
		commitBlock:        4,
		pivotBlock:         nil,
		expCanonicalBlocks: 18,
		expSidechainBlocks: 0,
		expFrozen:          3,
		expHeadHeader:      18,
		expHeadFastBlock:   18,
		expHeadBlock:       4,
	}, snapshots)
}

// Tests a recovery for a long canonical chain with frozen blocks where a recent
// block - older than the ancient limit - was already committed to disk and then
// the process crashed. In this case we expect the chain to be rolled back to the
// committed block, with everything afterwads deleted.
func TestLongDeepRepair(t *testing.T)              { testLongDeepRepair(t, false) }
func TestLongDeepRepairWithSnapshots(t *testing.T) { testLongDeepRepair(t, true) }

func testLongDeepRepair(t *testing.T, snapshots bool) {
	// Chain:
	//   G->C1->C2->C3->C4->C5->C6->C7->C8->C9->C10->C11->C12->C13->C14->C15->C16->C17->C18->C19->C20->C21->C22->C23->C24 (HEAD)
	//
	// Frozen:
	//   G->C1->C2->C3->C4->C5->C6->C7->C8
	//
	// Commit: G, C4
	// Pivot : none
	//
	// CRASH
	//
	// ------------------------------
	//
	// Expected in freezer:
	//   G->C1->C2->C3->C4
	//
	// Expected in leveldb: none
	//
	// Expected head header    : C4
	// Expected head fast block: C4
	// Expected head block     : C4
	testRepair(t, &rewindTest{
		canonicalBlocks:    24,
		sidechainBlocks:    0,
		freezeThreshold:    16,
		commitBlock:        4,
		pivotBlock:         nil,
		expCanonicalBlocks: 4,
		expSidechainBlocks: 0,
		expFrozen:          5,
		expHeadHeader:      4,
		expHeadFastBlock:   4,
		expHeadBlock:       4,
	}, snapshots)
}

// Tests a recovery for a long canonical chain with frozen blocks where the fast
// sync pivot point - newer than the ancient limit - was already committed, after
// which the process crashed. In this case we expect the chain to be rolled back
// to the committed block, with everything afterwads kept as fast sync data.
func TestLongSnapSyncedShallowRepair(t *testing.T) {
	testLongSnapSyncedShallowRepair(t, false)
}
func TestLongSnapSyncedShallowRepairWithSnapshots(t *testing.T) {
	testLongSnapSyncedShallowRepair(t, true)
}

func testLongSnapSyncedShallowRepair(t *testing.T, snapshots bool) {
	// Chain:
	//   G->C1->C2->C3->C4->C5->C6->C7->C8->C9->C10->C11->C12->C13->C14->C15->C16->C17->C18 (HEAD)
	//
	// Frozen:
	//   G->C1->C2
	//
	// Commit: G, C4
	// Pivot : C4
	//
	// CRASH
	//
	// ------------------------------
	//
	// Expected in freezer:
	//   G->C1->C2
	//
	// Expected in leveldb:
	//   C2)->C3->C4->C5->C6->C7->C8->C9->C10->C11->C12->C13->C14->C15->C16->C17->C18
	//
	// Expected head header    : C18
	// Expected head fast block: C18
	// Expected head block     : C4
	testRepair(t, &rewindTest{
		canonicalBlocks:    18,
		sidechainBlocks:    0,
		freezeThreshold:    16,
		commitBlock:        4,
		pivotBlock:         uint64ptr(4),
		expCanonicalBlocks: 18,
		expSidechainBlocks: 0,
		expFrozen:          3,
		expHeadHeader:      18,
		expHeadFastBlock:   18,
		expHeadBlock:       4,
	}, snapshots)
}

// Tests a recovery for a long canonical chain with frozen blocks where the fast
// sync pivot point - older than the ancient limit - was already committed, after
// which the process crashed. In this case we expect the chain to be rolled back
// to the committed block, with everything afterwads deleted.
func TestLongSnapSyncedDeepRepair(t *testing.T)              { testLongSnapSyncedDeepRepair(t, false) }
func TestLongSnapSyncedDeepRepairWithSnapshots(t *testing.T) { testLongSnapSyncedDeepRepair(t, true) }

func testLongSnapSyncedDeepRepair(t *testing.T, snapshots bool) {
	// Chain:
	//   G->C1->C2->C3->C4->C5->C6->C7->C8->C9->C10->C11->C12->C13->C14->C15->C16->C17->C18->C19->C20->C21->C22->C23->C24 (HEAD)
	//
	// Frozen:
	//   G->C1->C2->C3->C4->C5->C6->C7->C8
	//
	// Commit: G, C4
	// Pivot : C4
	//
	// CRASH
	//
	// ------------------------------
	//
	// Expected in freezer:
	//   G->C1->C2->C3->C4
	//
	// Expected in leveldb: none
	//
	// Expected head header    : C4
	// Expected head fast block: C4
	// Expected head block     : C4
	testRepair(t, &rewindTest{
		canonicalBlocks:    24,
		sidechainBlocks:    0,
		freezeThreshold:    16,
		commitBlock:        4,
		pivotBlock:         uint64ptr(4),
		expCanonicalBlocks: 4,
		expSidechainBlocks: 0,
		expFrozen:          5,
		expHeadHeader:      4,
		expHeadFastBlock:   4,
		expHeadBlock:       4,
	}, snapshots)
}

// Tests a recovery for a long canonical chain with frozen blocks where the fast
// sync pivot point - older than the ancient limit - was not yet committed, but the
// process crashed. In this case we expect the chain to detect that it was fast
// syncing and not delete anything, since we can just pick up directly where we
// left off.
func TestLongSnapSyncingShallowRepair(t *testing.T) {
	testLongSnapSyncingShallowRepair(t, false)
}
func TestLongSnapSyncingShallowRepairWithSnapshots(t *testing.T) {
	testLongSnapSyncingShallowRepair(t, true)
}

func testLongSnapSyncingShallowRepair(t *testing.T, snapshots bool) {
	// Chain:
	//   G->C1->C2->C3->C4->C5->C6->C7->C8->C9->C10->C11->C12->C13->C14->C15->C16->C17->C18 (HEAD)
	//
	// Frozen:
	//   G->C1->C2
	//
	// Commit: G
	// Pivot : C4
	//
	// CRASH
	//
	// ------------------------------
	//
	// Expected in freezer:
	//   G->C1->C2
	//
	// Expected in leveldb:
	//   C2)->C3->C4->C5->C6->C7->C8->C9->C10->C11->C12->C13->C14->C15->C16->C17->C18
	//
	// Expected head header    : C18
	// Expected head fast block: C18
	// Expected head block     : G
	testRepair(t, &rewindTest{
		canonicalBlocks:    18,
		sidechainBlocks:    0,
		freezeThreshold:    16,
		commitBlock:        0,
		pivotBlock:         uint64ptr(4),
		expCanonicalBlocks: 18,
		expSidechainBlocks: 0,
		expFrozen:          3,
		expHeadHeader:      18,
		expHeadFastBlock:   18,
		expHeadBlock:       0,
	}, snapshots)
}

// Tests a recovery for a long canonical chain with frozen blocks where the fast
// sync pivot point - newer than the ancient limit - was not yet committed, but the
// process crashed. In this case we expect the chain to detect that it was fast
// syncing and not delete anything, since we can just pick up directly where we
// left off.
func TestLongSnapSyncingDeepRepair(t *testing.T)              { testLongSnapSyncingDeepRepair(t, false) }
func TestLongSnapSyncingDeepRepairWithSnapshots(t *testing.T) { testLongSnapSyncingDeepRepair(t, true) }

func testLongSnapSyncingDeepRepair(t *testing.T, snapshots bool) {
	// Chain:
	//   G->C1->C2->C3->C4->C5->C6->C7->C8->C9->C10->C11->C12->C13->C14->C15->C16->C17->C18->C19->C20->C21->C22->C23->C24 (HEAD)
	//
	// Frozen:
	//   G->C1->C2->C3->C4->C5->C6->C7->C8
	//
	// Commit: G
	// Pivot : C4
	//
	// CRASH
	//
	// ------------------------------
	//
	// Expected in freezer:
	//   G->C1->C2->C3->C4->C5->C6->C7->C8
	//
	// Expected in leveldb:
	//   C8)->C9->C10->C11->C12->C13->C14->C15->C16->C17->C18->C19->C20->C21->C22->C23->C24
	//
	// Expected head header    : C24
	// Expected head fast block: C24
	// Expected head block     : G
	testRepair(t, &rewindTest{
		canonicalBlocks:    24,
		sidechainBlocks:    0,
		freezeThreshold:    16,
		commitBlock:        0,
		pivotBlock:         uint64ptr(4),
		expCanonicalBlocks: 24,
		expSidechainBlocks: 0,
		expFrozen:          9,
		expHeadHeader:      24,
		expHeadFastBlock:   24,
		expHeadBlock:       0,
	}, snapshots)
}

// Tests a recovery for a long canonical chain with frozen blocks and a shorter
// side chain, where a recent block - newer than the ancient limit - was already
// committed to disk and then the process crashed. In this test scenario the side
// chain is below the committed block. In this case we expect the chain to be
// rolled back to the committed block, with everything afterwads kept as fast
// sync data; the side chain completely nuked by the freezer.
func TestLongOldForkedShallowRepair(t *testing.T) {
	testLongOldForkedShallowRepair(t, false)
}
func TestLongOldForkedShallowRepairWithSnapshots(t *testing.T) {
	testLongOldForkedShallowRepair(t, true)
}

func testLongOldForkedShallowRepair(t *testing.T, snapshots bool) {
	// Chain:
	//   G->C1->C2->C3->C4->C5->C6->C7->C8->C9->C10->C11->C12->C13->C14->C15->C16->C17->C18 (HEAD)
	//   └->S1->S2->S3
	//
	// Frozen:
	//   G->C1->C2
	//
	// Commit: G, C4
	// Pivot : none
	//
	// CRASH
	//
	// ------------------------------
	//
	// Expected in freezer:
	//   G->C1->C2
	//
	// Expected in leveldb:
	//   C2)->C3->C4->C5->C6->C7->C8->C9->C10->C11->C12->C13->C14->C15->C16->C17->C18
	//
	// Expected head header    : C18
	// Expected head fast block: C18
	// Expected head block     : C4
	testRepair(t, &rewindTest{
		canonicalBlocks:    18,
		sidechainBlocks:    3,
		freezeThreshold:    16,
		commitBlock:        4,
		pivotBlock:         nil,
		expCanonicalBlocks: 18,
		expSidechainBlocks: 0,
		expFrozen:          3,
		expHeadHeader:      18,
		expHeadFastBlock:   18,
		expHeadBlock:       4,
	}, snapshots)
}

// Tests a recovery for a long canonical chain with frozen blocks and a shorter
// side chain, where a recent block - older than the ancient limit - was already
// committed to disk and then the process crashed. In this test scenario the side
// chain is below the committed block. In this case we expect the canonical chain
// to be rolled back to the committed block, with everything afterwads deleted;
// the side chain completely nuked by the freezer.
func TestLongOldForkedDeepRepair(t *testing.T)              { testLongOldForkedDeepRepair(t, false) }
func TestLongOldForkedDeepRepairWithSnapshots(t *testing.T) { testLongOldForkedDeepRepair(t, true) }

func testLongOldForkedDeepRepair(t *testing.T, snapshots bool) {
	// Chain:
	//   G->C1->C2->C3->C4->C5->C6->C7->C8->C9->C10->C11->C12->C13->C14->C15->C16->C17->C18->C19->C20->C21->C22->C23->C24 (HEAD)
	//   └->S1->S2->S3
	//
	// Frozen:
	//   G->C1->C2->C3->C4->C5->C6->C7->C8
	//
	// Commit: G, C4
	// Pivot : none
	//
	// CRASH
	//
	// ------------------------------
	//
	// Expected in freezer:
	//   G->C1->C2->C3->C4
	//
	// Expected in leveldb: none
	//
	// Expected head header    : C4
	// Expected head fast block: C4
	// Expected head block     : C4
	testRepair(t, &rewindTest{
		canonicalBlocks:    24,
		sidechainBlocks:    3,
		freezeThreshold:    16,
		commitBlock:        4,
		pivotBlock:         nil,
		expCanonicalBlocks: 4,
		expSidechainBlocks: 0,
		expFrozen:          5,
		expHeadHeader:      4,
		expHeadFastBlock:   4,
		expHeadBlock:       4,
	}, snapshots)
}

// Tests a recovery for a long canonical chain with frozen blocks and a shorter
// side chain, where the fast sync pivot point - newer than the ancient limit -
// was already committed to disk and then the process crashed. In this test scenario
// the side chain is below the committed block. In this case we expect the chain
// to be rolled back to the committed block, with everything afterwads kept as
// fast sync data; the side chain completely nuked by the freezer.
func TestLongOldForkedSnapSyncedShallowRepair(t *testing.T) {
	testLongOldForkedSnapSyncedShallowRepair(t, false)
}
func TestLongOldForkedSnapSyncedShallowRepairWithSnapshots(t *testing.T) {
	testLongOldForkedSnapSyncedShallowRepair(t, true)
}

func testLongOldForkedSnapSyncedShallowRepair(t *testing.T, snapshots bool) {
	// Chain:
	//   G->C1->C2->C3->C4->C5->C6->C7->C8->C9->C10->C11->C12->C13->C14->C15->C16->C17->C18 (HEAD)
	//   └->S1->S2->S3
	//
	// Frozen:
	//   G->C1->C2
	//
	// Commit: G, C4
	// Pivot : C4
	//
	// CRASH
	//
	// ------------------------------
	//
	// Expected in freezer:
	//   G->C1->C2
	//
	// Expected in leveldb:
	//   C2)->C3->C4->C5->C6->C7->C8->C9->C10->C11->C12->C13->C14->C15->C16->C17->C18
	//
	// Expected head header    : C18
	// Expected head fast block: C18
	// Expected head block     : C4
	testRepair(t, &rewindTest{
		canonicalBlocks:    18,
		sidechainBlocks:    3,
		freezeThreshold:    16,
		commitBlock:        4,
		pivotBlock:         uint64ptr(4),
		expCanonicalBlocks: 18,
		expSidechainBlocks: 0,
		expFrozen:          3,
		expHeadHeader:      18,
		expHeadFastBlock:   18,
		expHeadBlock:       4,
	}, snapshots)
}

// Tests a recovery for a long canonical chain with frozen blocks and a shorter
// side chain, where the fast sync pivot point - older than the ancient limit -
// was already committed to disk and then the process crashed. In this test scenario
// the side chain is below the committed block. In this case we expect the canonical
// chain to be rolled back to the committed block, with everything afterwads deleted;
// the side chain completely nuked by the freezer.
func TestLongOldForkedSnapSyncedDeepRepair(t *testing.T) {
	testLongOldForkedSnapSyncedDeepRepair(t, false)
}
func TestLongOldForkedSnapSyncedDeepRepairWithSnapshots(t *testing.T) {
	testLongOldForkedSnapSyncedDeepRepair(t, true)
}

func testLongOldForkedSnapSyncedDeepRepair(t *testing.T, snapshots bool) {
	// Chain:
	//   G->C1->C2->C3->C4->C5->C6->C7->C8->C9->C10->C11->C12->C13->C14->C15->C16->C17->C18->C19->C20->C21->C22->C23->C24 (HEAD)
	//   └->S1->S2->S3
	//
	// Frozen:
	//   G->C1->C2->C3->C4->C5->C6->C7->C8
	//
	// Commit: G, C4
	// Pivot : C4
	//
	// CRASH
	//
	// ------------------------------
	//
	// Expected in freezer:
	//   G->C1->C2->C3->C4
	//
	// Expected in leveldb: none
	//
	// Expected head header    : C4
	// Expected head fast block: C4
	// Expected head block     : C4
	testRepair(t, &rewindTest{
		canonicalBlocks:    24,
		sidechainBlocks:    3,
		freezeThreshold:    16,
		commitBlock:        4,
		pivotBlock:         uint64ptr(4),
		expCanonicalBlocks: 4,
		expSidechainBlocks: 0,
		expFrozen:          5,
		expHeadHeader:      4,
		expHeadFastBlock:   4,
		expHeadBlock:       4,
	}, snapshots)
}

// Tests a recovery for a long canonical chain with frozen blocks and a shorter
// side chain, where the fast sync pivot point - older than the ancient limit -
// was not yet committed, but the process crashed. In this test scenario the side
// chain is below the committed block. In this case we expect the chain to detect
// that it was fast syncing and not delete anything. The side chain is completely
// nuked by the freezer.
func TestLongOldForkedSnapSyncingShallowRepair(t *testing.T) {
	testLongOldForkedSnapSyncingShallowRepair(t, false)
}
func TestLongOldForkedSnapSyncingShallowRepairWithSnapshots(t *testing.T) {
	testLongOldForkedSnapSyncingShallowRepair(t, true)
}

func testLongOldForkedSnapSyncingShallowRepair(t *testing.T, snapshots bool) {
	// Chain:
	//   G->C1->C2->C3->C4->C5->C6->C7->C8->C9->C10->C11->C12->C13->C14->C15->C16->C17->C18 (HEAD)
	//   └->S1->S2->S3
	//
	// Frozen:
	//   G->C1->C2
	//
	// Commit: G
	// Pivot : C4
	//
	// CRASH
	//
	// ------------------------------
	//
	// Expected in freezer:
	//   G->C1->C2
	//
	// Expected in leveldb:
	//   C2)->C3->C4->C5->C6->C7->C8->C9->C10->C11->C12->C13->C14->C15->C16->C17->C18
	//
	// Expected head header    : C18
	// Expected head fast block: C18
	// Expected head block     : G
	testRepair(t, &rewindTest{
		canonicalBlocks:    18,
		sidechainBlocks:    3,
		freezeThreshold:    16,
		commitBlock:        0,
		pivotBlock:         uint64ptr(4),
		expCanonicalBlocks: 18,
		expSidechainBlocks: 0,
		expFrozen:          3,
		expHeadHeader:      18,
		expHeadFastBlock:   18,
		expHeadBlock:       0,
	}, snapshots)
}

// Tests a recovery for a long canonical chain with frozen blocks and a shorter
// side chain, where the fast sync pivot point - older than the ancient limit -
// was not yet committed, but the process crashed. In this test scenario the side
// chain is below the committed block. In this case we expect the chain to detect
// that it was fast syncing and not delete anything. The side chain is completely
// nuked by the freezer.
func TestLongOldForkedSnapSyncingDeepRepair(t *testing.T) {
	testLongOldForkedSnapSyncingDeepRepair(t, false)
}
func TestLongOldForkedSnapSyncingDeepRepairWithSnapshots(t *testing.T) {
	testLongOldForkedSnapSyncingDeepRepair(t, true)
}

func testLongOldForkedSnapSyncingDeepRepair(t *testing.T, snapshots bool) {
	// Chain:
	//   G->C1->C2->C3->C4->C5->C6->C7->C8->C9->C10->C11->C12->C13->C14->C15->C16->C17->C18->C19->C20->C21->C22->C23->C24 (HEAD)
	//   └->S1->S2->S3
	//
	// Frozen:
	//   G->C1->C2->C3->C4->C5->C6->C7->C8
	//
	// Commit: G
	// Pivot : C4
	//
	// CRASH
	//
	// ------------------------------
	//
	// Expected in freezer:
	//   G->C1->C2->C3->C4->C5->C6->C7->C8
	//
	// Expected in leveldb:
	//   C8)->C9->C10->C11->C12->C13->C14->C15->C16->C17->C18->C19->C20->C21->C22->C23->C24
	//
	// Expected head header    : C24
	// Expected head fast block: C24
	// Expected head block     : G
	testRepair(t, &rewindTest{
		canonicalBlocks:    24,
		sidechainBlocks:    3,
		freezeThreshold:    16,
		commitBlock:        0,
		pivotBlock:         uint64ptr(4),
		expCanonicalBlocks: 24,
		expSidechainBlocks: 0,
		expFrozen:          9,
		expHeadHeader:      24,
		expHeadFastBlock:   24,
		expHeadBlock:       0,
	}, snapshots)
}

// Tests a recovery for a long canonical chain with frozen blocks and a shorter
// side chain, where a recent block - newer than the ancient limit - was already
// committed to disk and then the process crashed. In this test scenario the side
// chain is above the committed block. In this case we expect the chain to be
// rolled back to the committed block, with everything afterwads kept as fast
// sync data; the side chain completely nuked by the freezer.
func TestLongNewerForkedShallowRepair(t *testing.T) {
	testLongNewerForkedShallowRepair(t, false)
}
func TestLongNewerForkedShallowRepairWithSnapshots(t *testing.T) {
	testLongNewerForkedShallowRepair(t, true)
}

func testLongNewerForkedShallowRepair(t *testing.T, snapshots bool) {
	// Chain:
	//   G->C1->C2->C3->C4->C5->C6->C7->C8->C9->C10->C11->C12->C13->C14->C15->C16->C17->C18 (HEAD)
	//   └->S1->S2->S3->S4->S5->S6->S7->S8->S9->S10->S11->S12
	//
	// Frozen:
	//   G->C1->C2
	//
	// Commit: G, C4
	// Pivot : none
	//
	// CRASH
	//
	// ------------------------------
	//
	// Expected in freezer:
	//   G->C1->C2
	//
	// Expected in leveldb:
	//   C2)->C3->C4->C5->C6->C7->C8->C9->C10->C11->C12->C13->C14->C15->C16->C17->C18
	//
	// Expected head header    : C18
	// Expected head fast block: C18
	// Expected head block     : C4
	testRepair(t, &rewindTest{
		canonicalBlocks:    18,
		sidechainBlocks:    12,
		freezeThreshold:    16,
		commitBlock:        4,
		pivotBlock:         nil,
		expCanonicalBlocks: 18,
		expSidechainBlocks: 0,
		expFrozen:          3,
		expHeadHeader:      18,
		expHeadFastBlock:   18,
		expHeadBlock:       4,
	}, snapshots)
}

// Tests a recovery for a long canonical chain with frozen blocks and a shorter
// side chain, where a recent block - older than the ancient limit - was already
// committed to disk and then the process crashed. In this test scenario the side
// chain is above the committed block. In this case we expect the canonical chain
// to be rolled back to the committed block, with everything afterwads deleted;
// the side chain completely nuked by the freezer.
func TestLongNewerForkedDeepRepair(t *testing.T)              { testLongNewerForkedDeepRepair(t, false) }
func TestLongNewerForkedDeepRepairWithSnapshots(t *testing.T) { testLongNewerForkedDeepRepair(t, true) }

func testLongNewerForkedDeepRepair(t *testing.T, snapshots bool) {
	// Chain:
	//   G->C1->C2->C3->C4->C5->C6->C7->C8->C9->C10->C11->C12->C13->C14->C15->C16->C17->C18->C19->C20->C21->C22->C23->C24 (HEAD)
	//   └->S1->S2->S3->S4->S5->S6->S7->S8->S9->S10->S11->S12
	//
	// Frozen:
	//   G->C1->C2->C3->C4->C5->C6->C7->C8
	//
	// Commit: G, C4
	// Pivot : none
	//
	// CRASH
	//
	// ------------------------------
	//
	// Expected in freezer:
	//   G->C1->C2->C3->C4
	//
	// Expected in leveldb: none
	//
	// Expected head header    : C4
	// Expected head fast block: C4
	// Expected head block     : C4
	testRepair(t, &rewindTest{
		canonicalBlocks:    24,
		sidechainBlocks:    12,
		freezeThreshold:    16,
		commitBlock:        4,
		pivotBlock:         nil,
		expCanonicalBlocks: 4,
		expSidechainBlocks: 0,
		expFrozen:          5,
		expHeadHeader:      4,
		expHeadFastBlock:   4,
		expHeadBlock:       4,
	}, snapshots)
}

// Tests a recovery for a long canonical chain with frozen blocks and a shorter
// side chain, where the fast sync pivot point - newer than the ancient limit -
// was already committed to disk and then the process crashed. In this test scenario
// the side chain is above the committed block. In this case we expect the chain
// to be rolled back to the committed block, with everything afterwads kept as fast
// sync data; the side chain completely nuked by the freezer.
func TestLongNewerForkedSnapSyncedShallowRepair(t *testing.T) {
	testLongNewerForkedSnapSyncedShallowRepair(t, false)
}
func TestLongNewerForkedSnapSyncedShallowRepairWithSnapshots(t *testing.T) {
	testLongNewerForkedSnapSyncedShallowRepair(t, true)
}

func testLongNewerForkedSnapSyncedShallowRepair(t *testing.T, snapshots bool) {
	// Chain:
	//   G->C1->C2->C3->C4->C5->C6->C7->C8->C9->C10->C11->C12->C13->C14->C15->C16->C17->C18 (HEAD)
	//   └->S1->S2->S3->S4->S5->S6->S7->S8->S9->S10->S11->S12
	//
	// Frozen:
	//   G->C1->C2
	//
	// Commit: G, C4
	// Pivot : C4
	//
	// CRASH
	//
	// ------------------------------
	//
	// Expected in freezer:
	//   G->C1->C2
	//
	// Expected in leveldb:
	//   C2)->C3->C4->C5->C6->C7->C8->C9->C10->C11->C12->C13->C14->C15->C16->C17->C18
	//
	// Expected head header    : C18
	// Expected head fast block: C18
	// Expected head block     : C4
	testRepair(t, &rewindTest{
		canonicalBlocks:    18,
		sidechainBlocks:    12,
		freezeThreshold:    16,
		commitBlock:        4,
		pivotBlock:         uint64ptr(4),
		expCanonicalBlocks: 18,
		expSidechainBlocks: 0,
		expFrozen:          3,
		expHeadHeader:      18,
		expHeadFastBlock:   18,
		expHeadBlock:       4,
	}, snapshots)
}

// Tests a recovery for a long canonical chain with frozen blocks and a shorter
// side chain, where the fast sync pivot point - older than the ancient limit -
// was already committed to disk and then the process crashed. In this test scenario
// the side chain is above the committed block. In this case we expect the canonical
// chain to be rolled back to the committed block, with everything afterwads deleted;
// the side chain completely nuked by the freezer.
func TestLongNewerForkedSnapSyncedDeepRepair(t *testing.T) {
	testLongNewerForkedSnapSyncedDeepRepair(t, false)
}
func TestLongNewerForkedSnapSyncedDeepRepairWithSnapshots(t *testing.T) {
	testLongNewerForkedSnapSyncedDeepRepair(t, true)
}

func testLongNewerForkedSnapSyncedDeepRepair(t *testing.T, snapshots bool) {
	// Chain:
	//   G->C1->C2->C3->C4->C5->C6->C7->C8->C9->C10->C11->C12->C13->C14->C15->C16->C17->C18->C19->C20->C21->C22->C23->C24 (HEAD)
	//   └->S1->S2->S3->S4->S5->S6->S7->S8->S9->S10->S11->S12
	//
	// Frozen:
	//   G->C1->C2->C3->C4->C5->C6->C7->C8
	//
	// Commit: G, C4
	// Pivot : C4
	//
	// CRASH
	//
	// ------------------------------
	//
	// Expected in freezer:
	//   G->C1->C2->C3->C4
	//
	// Expected in leveldb: none
	//
	// Expected head header    : C4
	// Expected head fast block: C4
	// Expected head block     : C4
	testRepair(t, &rewindTest{
		canonicalBlocks:    24,
		sidechainBlocks:    12,
		freezeThreshold:    16,
		commitBlock:        4,
		pivotBlock:         uint64ptr(4),
		expCanonicalBlocks: 4,
		expSidechainBlocks: 0,
		expFrozen:          5,
		expHeadHeader:      4,
		expHeadFastBlock:   4,
		expHeadBlock:       4,
	}, snapshots)
}

// Tests a recovery for a long canonical chain with frozen blocks and a shorter
// side chain, where the fast sync pivot point - older than the ancient limit -
// was not yet committed, but the process crashed. In this test scenario the side
// chain is above the committed block. In this case we expect the chain to detect
// that it was fast syncing and not delete anything. The side chain is completely
// nuked by the freezer.
func TestLongNewerForkedSnapSyncingShallowRepair(t *testing.T) {
	testLongNewerForkedSnapSyncingShallowRepair(t, false)
}
func TestLongNewerForkedSnapSyncingShallowRepairWithSnapshots(t *testing.T) {
	testLongNewerForkedSnapSyncingShallowRepair(t, true)
}

func testLongNewerForkedSnapSyncingShallowRepair(t *testing.T, snapshots bool) {
	// Chain:
	//   G->C1->C2->C3->C4->C5->C6->C7->C8->C9->C10->C11->C12->C13->C14->C15->C16->C17->C18 (HEAD)
	//   └->S1->S2->S3->S4->S5->S6->S7->S8->S9->S10->S11->S12
	//
	// Frozen:
	//   G->C1->C2
	//
	// Commit: G
	// Pivot : C4
	//
	// CRASH
	//
	// ------------------------------
	//
	// Expected in freezer:
	//   G->C1->C2
	//
	// Expected in leveldb:
	//   C2)->C3->C4->C5->C6->C7->C8->C9->C10->C11->C12->C13->C14->C15->C16->C17->C18
	//
	// Expected head header    : C18
	// Expected head fast block: C18
	// Expected head block     : G
	testRepair(t, &rewindTest{
		canonicalBlocks:    18,
		sidechainBlocks:    12,
		freezeThreshold:    16,
		commitBlock:        0,
		pivotBlock:         uint64ptr(4),
		expCanonicalBlocks: 18,
		expSidechainBlocks: 0,
		expFrozen:          3,
		expHeadHeader:      18,
		expHeadFastBlock:   18,
		expHeadBlock:       0,
	}, snapshots)
}

// Tests a recovery for a long canonical chain with frozen blocks and a shorter
// side chain, where the fast sync pivot point - older than the ancient limit -
// was not yet committed, but the process crashed. In this test scenario the side
// chain is above the committed block. In this case we expect the chain to detect
// that it was fast syncing and not delete anything. The side chain is completely
// nuked by the freezer.
func TestLongNewerForkedSnapSyncingDeepRepair(t *testing.T) {
	testLongNewerForkedSnapSyncingDeepRepair(t, false)
}
func TestLongNewerForkedSnapSyncingDeepRepairWithSnapshots(t *testing.T) {
	testLongNewerForkedSnapSyncingDeepRepair(t, true)
}

func testLongNewerForkedSnapSyncingDeepRepair(t *testing.T, snapshots bool) {
	// Chain:
	//   G->C1->C2->C3->C4->C5->C6->C7->C8->C9->C10->C11->C12->C13->C14->C15->C16->C17->C18->C19->C20->C21->C22->C23->C24 (HEAD)
	//   └->S1->S2->S3->S4->S5->S6->S7->S8->S9->S10->S11->S12
	//
	// Frozen:
	//   G->C1->C2->C3->C4->C5->C6->C7->C8
	//
	// Commit: G
	// Pivot : C4
	//
	// CRASH
	//
	// ------------------------------
	//
	// Expected in freezer:
	//   G->C1->C2->C3->C4->C5->C6->C7->C8
	//
	// Expected in leveldb:
	//   C8)->C9->C10->C11->C12->C13->C14->C15->C16->C17->C18->C19->C20->C21->C22->C23->C24
	//
	// Expected head header    : C24
	// Expected head fast block: C24
	// Expected head block     : G
	testRepair(t, &rewindTest{
		canonicalBlocks:    24,
		sidechainBlocks:    12,
		freezeThreshold:    16,
		commitBlock:        0,
		pivotBlock:         uint64ptr(4),
		expCanonicalBlocks: 24,
		expSidechainBlocks: 0,
		expFrozen:          9,
		expHeadHeader:      24,
		expHeadFastBlock:   24,
		expHeadBlock:       0,
	}, snapshots)
}

// Tests a recovery for a long canonical chain with frozen blocks and a longer side
// chain, where a recent block - newer than the ancient limit - was already committed
// to disk and then the process crashed. In this case we expect the chain to be
// rolled back to the committed block, with everything afterwads kept as fast sync
// data. The side chain completely nuked by the freezer.
func TestLongReorgedShallowRepair(t *testing.T)              { testLongReorgedShallowRepair(t, false) }
func TestLongReorgedShallowRepairWithSnapshots(t *testing.T) { testLongReorgedShallowRepair(t, true) }

func testLongReorgedShallowRepair(t *testing.T, snapshots bool) {
	// Chain:
	//   G->C1->C2->C3->C4->C5->C6->C7->C8->C9->C10->C11->C12->C13->C14->C15->C16->C17->C18 (HEAD)
	//   └->S1->S2->S3->S4->S5->S6->S7->S8->S9->S10->S11->S12->S13->S14->S15->S16->S17->S18->S19->S20->S21->S22->S23->S24->S25->S26
	//
	// Frozen:
	//   G->C1->C2
	//
	// Commit: G, C4
	// Pivot : none
	//
	// CRASH
	//
	// ------------------------------
	//
	// Expected in freezer:
	//   G->C1->C2
	//
	// Expected in leveldb:
	//   C2)->C3->C4->C5->C6->C7->C8->C9->C10->C11->C12->C13->C14->C15->C16->C17->C18
	//
	// Expected head header    : C18
	// Expected head fast block: C18
	// Expected head block     : C4
	testRepair(t, &rewindTest{
		canonicalBlocks:    18,
		sidechainBlocks:    26,
		freezeThreshold:    16,
		commitBlock:        4,
		pivotBlock:         nil,
		expCanonicalBlocks: 18,
		expSidechainBlocks: 0,
		expFrozen:          3,
		expHeadHeader:      18,
		expHeadFastBlock:   18,
		expHeadBlock:       4,
	}, snapshots)
}

// Tests a recovery for a long canonical chain with frozen blocks and a longer side
// chain, where a recent block - older than the ancient limit - was already committed
// to disk and then the process crashed. In this case we expect the canonical chains
// to be rolled back to the committed block, with everything afterwads deleted. The
// side chain completely nuked by the freezer.
func TestLongReorgedDeepRepair(t *testing.T)              { testLongReorgedDeepRepair(t, false) }
func TestLongReorgedDeepRepairWithSnapshots(t *testing.T) { testLongReorgedDeepRepair(t, true) }

func testLongReorgedDeepRepair(t *testing.T, snapshots bool) {
	// Chain:
	//   G->C1->C2->C3->C4->C5->C6->C7->C8->C9->C10->C11->C12->C13->C14->C15->C16->C17->C18->C19->C20->C21->C22->C23->C24 (HEAD)
	//   └->S1->S2->S3->S4->S5->S6->S7->S8->S9->S10->S11->S12->S13->S14->S15->S16->S17->S18->S19->S20->S21->S22->S23->S24->S25->S26
	//
	// Frozen:
	//   G->C1->C2->C3->C4->C5->C6->C7->C8
	//
	// Commit: G, C4
	// Pivot : none
	//
	// CRASH
	//
	// ------------------------------
	//
	// Expected in freezer:
	//   G->C1->C2->C3->C4
	//
	// Expected in leveldb: none
	//
	// Expected head header    : C4
	// Expected head fast block: C4
	// Expected head block     : C4
	testRepair(t, &rewindTest{
		canonicalBlocks:    24,
		sidechainBlocks:    26,
		freezeThreshold:    16,
		commitBlock:        4,
		pivotBlock:         nil,
		expCanonicalBlocks: 4,
		expSidechainBlocks: 0,
		expFrozen:          5,
		expHeadHeader:      4,
		expHeadFastBlock:   4,
		expHeadBlock:       4,
	}, snapshots)
}

// Tests a recovery for a long canonical chain with frozen blocks and a longer
// side chain, where the fast sync pivot point - newer than the ancient limit -
// was already committed to disk and then the process crashed. In this case we
// expect the chain to be rolled back to the committed block, with everything
// afterwads kept as fast sync data. The side chain completely nuked by the
// freezer.
func TestLongReorgedSnapSyncedShallowRepair(t *testing.T) {
	testLongReorgedSnapSyncedShallowRepair(t, false)
}
func TestLongReorgedSnapSyncedShallowRepairWithSnapshots(t *testing.T) {
	testLongReorgedSnapSyncedShallowRepair(t, true)
}

func testLongReorgedSnapSyncedShallowRepair(t *testing.T, snapshots bool) {
	// Chain:
	//   G->C1->C2->C3->C4->C5->C6->C7->C8->C9->C10->C11->C12->C13->C14->C15->C16->C17->C18 (HEAD)
	//   └->S1->S2->S3->S4->S5->S6->S7->S8->S9->S10->S11->S12->S13->S14->S15->S16->S17->S18->S19->S20->S21->S22->S23->S24->S25->S26
	//
	// Frozen:
	//   G->C1->C2
	//
	// Commit: G, C4
	// Pivot : C4
	//
	// CRASH
	//
	// ------------------------------
	//
	// Expected in freezer:
	//   G->C1->C2
	//
	// Expected in leveldb:
	//   C2)->C3->C4->C5->C6->C7->C8->C9->C10->C11->C12->C13->C14->C15->C16->C17->C18
	//
	// Expected head header    : C18
	// Expected head fast block: C18
	// Expected head block     : C4
	testRepair(t, &rewindTest{
		canonicalBlocks:    18,
		sidechainBlocks:    26,
		freezeThreshold:    16,
		commitBlock:        4,
		pivotBlock:         uint64ptr(4),
		expCanonicalBlocks: 18,
		expSidechainBlocks: 0,
		expFrozen:          3,
		expHeadHeader:      18,
		expHeadFastBlock:   18,
		expHeadBlock:       4,
	}, snapshots)
}

// Tests a recovery for a long canonical chain with frozen blocks and a longer
// side chain, where the fast sync pivot point - older than the ancient limit -
// was already committed to disk and then the process crashed. In this case we
// expect the canonical chains to be rolled back to the committed block, with
// everything afterwads deleted. The side chain completely nuked by the freezer.
func TestLongReorgedSnapSyncedDeepRepair(t *testing.T) {
	testLongReorgedSnapSyncedDeepRepair(t, false)
}
func TestLongReorgedSnapSyncedDeepRepairWithSnapshots(t *testing.T) {
	testLongReorgedSnapSyncedDeepRepair(t, true)
}

func testLongReorgedSnapSyncedDeepRepair(t *testing.T, snapshots bool) {
	// Chain:
	//   G->C1->C2->C3->C4->C5->C6->C7->C8->C9->C10->C11->C12->C13->C14->C15->C16->C17->C18->C19->C20->C21->C22->C23->C24 (HEAD)
	//   └->S1->S2->S3->S4->S5->S6->S7->S8->S9->S10->S11->S12->S13->S14->S15->S16->S17->S18->S19->S20->S21->S22->S23->S24->S25->S26
	//
	// Frozen:
	//   G->C1->C2->C3->C4->C5->C6->C7->C8
	//
	// Commit: G, C4
	// Pivot : C4
	//
	// CRASH
	//
	// ------------------------------
	//
	// Expected in freezer:
	//   G->C1->C2->C3->C4
	//
	// Expected in leveldb: none
	//
	// Expected head header    : C4
	// Expected head fast block: C4
	// Expected head block     : C4
	testRepair(t, &rewindTest{
		canonicalBlocks:    24,
		sidechainBlocks:    26,
		freezeThreshold:    16,
		commitBlock:        4,
		pivotBlock:         uint64ptr(4),
		expCanonicalBlocks: 4,
		expSidechainBlocks: 0,
		expFrozen:          5,
		expHeadHeader:      4,
		expHeadFastBlock:   4,
		expHeadBlock:       4,
	}, snapshots)
}

// Tests a recovery for a long canonical chain with frozen blocks and a longer
// side chain, where the fast sync pivot point - newer than the ancient limit -
// was not yet committed, but the process crashed. In this case we expect the
// chain to detect that it was fast syncing and not delete anything, since we
// can just pick up directly where we left off.
func TestLongReorgedSnapSyncingShallowRepair(t *testing.T) {
	testLongReorgedSnapSyncingShallowRepair(t, false)
}
func TestLongReorgedSnapSyncingShallowRepairWithSnapshots(t *testing.T) {
	testLongReorgedSnapSyncingShallowRepair(t, true)
}

func testLongReorgedSnapSyncingShallowRepair(t *testing.T, snapshots bool) {
	// Chain:
	//   G->C1->C2->C3->C4->C5->C6->C7->C8->C9->C10->C11->C12->C13->C14->C15->C16->C17->C18 (HEAD)
	//   └->S1->S2->S3->S4->S5->S6->S7->S8->S9->S10->S11->S12->S13->S14->S15->S16->S17->S18->S19->S20->S21->S22->S23->S24->S25->S26
	//
	// Frozen:
	//   G->C1->C2
	//
	// Commit: G
	// Pivot : C4
	//
	// CRASH
	//
	// ------------------------------
	//
	// Expected in freezer:
	//   G->C1->C2
	//
	// Expected in leveldb:
	//   C2)->C3->C4->C5->C6->C7->C8->C9->C10->C11->C12->C13->C14->C15->C16->C17->C18
	//
	// Expected head header    : C18
	// Expected head fast block: C18
	// Expected head block     : G
	testRepair(t, &rewindTest{
		canonicalBlocks:    18,
		sidechainBlocks:    26,
		freezeThreshold:    16,
		commitBlock:        0,
		pivotBlock:         uint64ptr(4),
		expCanonicalBlocks: 18,
		expSidechainBlocks: 0,
		expFrozen:          3,
		expHeadHeader:      18,
		expHeadFastBlock:   18,
		expHeadBlock:       0,
	}, snapshots)
}

// Tests a recovery for a long canonical chain with frozen blocks and a longer
// side chain, where the fast sync pivot point - older than the ancient limit -
// was not yet committed, but the process crashed. In this case we expect the
// chain to detect that it was fast syncing and not delete anything, since we
// can just pick up directly where we left off.
func TestLongReorgedSnapSyncingDeepRepair(t *testing.T) {
	testLongReorgedSnapSyncingDeepRepair(t, false)
}
func TestLongReorgedSnapSyncingDeepRepairWithSnapshots(t *testing.T) {
	testLongReorgedSnapSyncingDeepRepair(t, true)
}

func testLongReorgedSnapSyncingDeepRepair(t *testing.T, snapshots bool) {
	// Chain:
	//   G->C1->C2->C3->C4->C5->C6->C7->C8->C9->C10->C11->C12->C13->C14->C15->C16->C17->C18->C19->C20->C21->C22->C23->C24 (HEAD)
	//   └->S1->S2->S3->S4->S5->S6->S7->S8->S9->S10->S11->S12->S13->S14->S15->S16->S17->S18->S19->S20->S21->S22->S23->S24->S25->S26
	//
	// Frozen:
	//   G->C1->C2->C3->C4->C5->C6->C7->C8
	//
	// Commit: G
	// Pivot : C4
	//
	// CRASH
	//
	// ------------------------------
	//
	// Expected in freezer:
	//   G->C1->C2->C3->C4->C5->C6->C7->C8
	//
	// Expected in leveldb:
	//   C8)->C9->C10->C11->C12->C13->C14->C15->C16->C17->C18->C19->C20->C21->C22->C23->C24
	//
	// Expected head header    : C24
	// Expected head fast block: C24
	// Expected head block     : G
	testRepair(t, &rewindTest{
		canonicalBlocks:    24,
		sidechainBlocks:    26,
		freezeThreshold:    16,
		commitBlock:        0,
		pivotBlock:         uint64ptr(4),
		expCanonicalBlocks: 24,
		expSidechainBlocks: 0,
		expFrozen:          9,
		expHeadHeader:      24,
		expHeadFastBlock:   24,
		expHeadBlock:       0,
	}, snapshots)
}

var (
	testKey1, _  = crypto.GenerateKey()
	testAddress1 = crypto.PubkeyToAddress(testKey1.PublicKey)

	testKey2, _  = crypto.GenerateKey()
	testAddress2 = crypto.PubkeyToAddress(testKey2.PublicKey) //nolint:unused,varcheck
)

func testRepair(t *testing.T, tt *rewindTest, snapshots bool) {
	t.Skip("need to add a proper signer for Bor consensus")

	// It's hard to follow the test case, visualize the input
	//log.Root().SetHandler(log.LvlFilterHandler(log.LvlTrace, log.StreamHandler(os.Stderr, log.TerminalFormat(true))))
	// fmt.Println(tt.dump(true))

	// Create a temporary persistent database
	datadir, err := ioutil.TempDir("", "")
	if err != nil {
		t.Fatalf("Failed to create temporary datadir: %v", err)
	}
	os.RemoveAll(datadir)

	db, err := rawdb.NewLevelDBDatabaseWithFreezer(datadir, 0, 0, datadir, "", false)
	if err != nil {
		t.Fatalf("Failed to create persistent database: %v", err)
	}
	defer db.Close() // Might double close, should be fine

	chainConfig := params.BorUnittestChainConfig

	ctrl := gomock.NewController(t)
	defer ctrl.Finish()

	ethAPIMock := api.NewMockCaller(ctrl)
	ethAPIMock.EXPECT().Call(gomock.Any(), gomock.Any(), gomock.Any(), gomock.Any()).AnyTimes()

	spanner := bor.NewMockSpanner(ctrl)
	spanner.EXPECT().GetCurrentValidators(gomock.Any(), gomock.Any()).Return([]*valset.Validator{
		{
			ID:               0,
			Address:          miner.TestBankAddress,
			VotingPower:      100,
			ProposerPriority: 0,
		},
	}, nil).AnyTimes()

	heimdallClientMock := mocks.NewMockIHeimdallClient(ctrl)
	heimdallClientMock.EXPECT().Close().Times(1)

	contractMock := bor.NewMockGenesisContract(ctrl)

	engine := miner.NewFakeBor(t, db, chainConfig, ethAPIMock, spanner, heimdallClientMock, contractMock)
	defer engine.Close()

	chainConfig.LondonBlock = big.NewInt(0)

	_, back, closeFn := miner.NewTestWorker(t, chainConfig, engine, db, 0)
	defer closeFn()

<<<<<<< HEAD
	chain, err := core.NewBlockChain(db, config, params.AllEthashProtocolChanges, engine, vm.Config{}, nil, nil, nil)
	if err != nil {
		t.Fatalf("Failed to create chain: %v", err)
	}
=======
	genesis := back.BlockChain().Genesis()
>>>>>>> f28f384b

	// If sidechain blocks are needed, make a light chain and import it
	var sideblocks types.Blocks
	if tt.sidechainBlocks > 0 {
		sideblocks, _ = core.GenerateChain(params.BorUnittestChainConfig, genesis, engine, rawdb.NewMemoryDatabase(), tt.sidechainBlocks, func(i int, b *core.BlockGen) {
			b.SetCoinbase(testAddress1)

			if bor.IsSprintStart(b.Number().Uint64(), params.BorUnittestChainConfig.Bor.Sprint) {
				b.SetExtra(back.Genesis.ExtraData)
			} else {
				b.SetExtra(make([]byte, 32+crypto.SignatureLength))
			}
		})
		if _, err := back.BlockChain().InsertChain(sideblocks); err != nil {
			t.Fatalf("Failed to import side chain: %v", err)
		}
	}

	canonblocks, _ := core.GenerateChain(params.BorUnittestChainConfig, genesis, engine, rawdb.NewMemoryDatabase(), tt.canonicalBlocks, func(i int, b *core.BlockGen) {
		b.SetCoinbase(miner.TestBankAddress)
		b.SetDifficulty(big.NewInt(1000000))

		if bor.IsSprintStart(b.Number().Uint64(), params.BorUnittestChainConfig.Bor.Sprint) {
			b.SetExtra(back.Genesis.ExtraData)
		} else {
			b.SetExtra(make([]byte, 32+crypto.SignatureLength))
		}
	})
	if _, err := back.BlockChain().InsertChain(canonblocks[:tt.commitBlock]); err != nil {
		t.Fatalf("Failed to import canonical chain start: %v", err)
	}
	if tt.commitBlock > 0 {
		err = back.BlockChain().StateCache().TrieDB().Commit(canonblocks[tt.commitBlock-1].Root(), true, nil)
		if err != nil {
			t.Fatal("on trieDB.Commit", err)
		}

		if snapshots {
			if err := back.BlockChain().Snaps().Cap(canonblocks[tt.commitBlock-1].Root(), 0); err != nil {
				t.Fatalf("Failed to flatten snapshots: %v", err)
			}
		}
	}

	if _, err := back.BlockChain().InsertChain(canonblocks[tt.commitBlock:]); err != nil {
		t.Fatalf("Failed to import canonical chain tail: %v", err)
	}

	// Force run a freeze cycle
	type freezer interface {
		Freeze(threshold uint64) error
		Ancients() (uint64, error)
	}

	db.(freezer).Freeze(tt.freezeThreshold)

	// Set the simulated pivot block
	if tt.pivotBlock != nil {
		rawdb.WriteLastPivotNumber(db, *tt.pivotBlock)
	}

	// Pull the plug on the database, simulating a hard crash
	db.Close()

	// Start a new blockchain back up and see where the repair leads us
	db, err = rawdb.NewLevelDBDatabaseWithFreezer(datadir, 0, 0, datadir, "", false)
	if err != nil {
		t.Fatalf("Failed to reopen persistent database: %v", err)
	}

	defer db.Close()

	newChain, err := core.NewBlockChain(db, nil, params.AllEthashProtocolChanges, engine, vm.Config{}, nil, nil, nil)
	if err != nil {
		t.Fatalf("Failed to recreate chain: %v", err)
	}

	defer newChain.Stop()

	// Iterate over all the remaining blocks and ensure there are no gaps
	verifyNoGaps(t, newChain, true, canonblocks)
	verifyNoGaps(t, newChain, false, sideblocks)
	verifyCutoff(t, newChain, true, canonblocks, tt.expCanonicalBlocks)
	verifyCutoff(t, newChain, false, sideblocks, tt.expSidechainBlocks)

	if head := newChain.CurrentHeader(); head.Number.Uint64() != tt.expHeadHeader {
		t.Errorf("Head header mismatch: have %d, want %d", head.Number, tt.expHeadHeader)
	}

	if head := newChain.CurrentFastBlock(); head.NumberU64() != tt.expHeadFastBlock {
		t.Errorf("Head fast block mismatch: have %d, want %d", head.NumberU64(), tt.expHeadFastBlock)
	}

	if head := newChain.CurrentBlock(); head.NumberU64() != tt.expHeadBlock {
		t.Errorf("Head block mismatch: have %d, want %d", head.NumberU64(), tt.expHeadBlock)
	}

	if frozen, err := db.(freezer).Ancients(); err != nil {
		t.Errorf("Failed to retrieve ancient count: %v\n", err)
	} else if int(frozen) != tt.expFrozen {
		t.Errorf("Frozen block count mismatch: have %d, want %d", frozen, tt.expFrozen)
	}
}

// TestIssue23496 tests scenario described in https://github.com/ethereum/go-ethereum/pull/23496#issuecomment-926393893
// Credits to @zzyalbert for finding the issue.
//
// Local chain owns these blocks:
// G  B1  B2  B3  B4
// B1: state committed
// B2: snapshot disk layer
// B3: state committed
// B4: head block
//
// Crash happens without fully persisting snapshot and in-memory states,
// chain rewinds itself to the B1 (skip B3 in order to recover snapshot)
// In this case the snapshot layer of B3 is not created because of existent
// state.
func TestIssue23496(t *testing.T) {
	// It's hard to follow the test case, visualize the input
	//log.Root().SetHandler(log.LvlFilterHandler(log.LvlTrace, log.StreamHandler(os.Stderr, log.TerminalFormat(true))))

	// Create a temporary persistent database
	datadir, err := ioutil.TempDir("", "")
	if err != nil {
		t.Fatalf("Failed to create temporary datadir: %v", err)
	}

	os.RemoveAll(datadir)

	db, err := rawdb.NewLevelDBDatabaseWithFreezer(datadir, 0, 0, datadir, "", false)
	if err != nil {
		t.Fatalf("Failed to create persistent database: %v", err)
	}

	defer db.Close() // Might double close, should be fine

	// Initialize a fresh chain
	var (
		genesis = (&core.Genesis{BaseFee: big.NewInt(params.InitialBaseFee)}).MustCommit(db)
		engine  = ethash.NewFullFaker()
		config  = &core.CacheConfig{
			TrieCleanLimit: 256,
			TrieDirtyLimit: 256,
			TrieTimeLimit:  5 * time.Minute,
			SnapshotLimit:  256,
			SnapshotWait:   true,
		}
	)

	chain, err := core.NewBlockChain(db, config, params.AllEthashProtocolChanges, engine, vm.Config{}, nil, nil, nil)
	if err != nil {
		t.Fatalf("Failed to create chain: %v", err)
	}

	blocks, _ := core.GenerateChain(params.TestChainConfig, genesis, engine, rawdb.NewMemoryDatabase(), 4, func(i int, b *core.BlockGen) {
		b.SetCoinbase(common.Address{0x02})
		b.SetDifficulty(big.NewInt(1000000))
	})

	// Insert block B1 and commit the state into disk
	if _, err := chain.InsertChain(blocks[:1]); err != nil {
		t.Fatalf("Failed to import canonical chain start: %v", err)
	}

	err = chain.StateCache().TrieDB().Commit(blocks[0].Root(), true, nil)
	if err != nil {
		t.Fatal("on trieDB.Commit", err)
	}

	// Insert block B2 and commit the snapshot into disk
	if _, err := chain.InsertChain(blocks[1:2]); err != nil {
		t.Fatalf("Failed to import canonical chain start: %v", err)
	}

	if err := chain.Snaps().Cap(blocks[1].Root(), 0); err != nil {
		t.Fatalf("Failed to flatten snapshots: %v", err)
	}

	// Insert block B3 and commit the state into disk
	if _, err := chain.InsertChain(blocks[2:3]); err != nil {
		t.Fatalf("Failed to import canonical chain start: %v", err)
	}

	err = chain.StateCache().TrieDB().Commit(blocks[2].Root(), true, nil)
	if err != nil {
		t.Fatal("on trieDB.Commit", err)
	}

	// Insert the remaining blocks
	if _, err := chain.InsertChain(blocks[3:]); err != nil {
		t.Fatalf("Failed to import canonical chain tail: %v", err)
	}

	// Pull the plug on the database, simulating a hard crash
	db.Close()

	// Start a new blockchain back up and see where the repair leads us
	db, err = rawdb.NewLevelDBDatabaseWithFreezer(datadir, 0, 0, datadir, "", false)
	if err != nil {
		t.Fatalf("Failed to reopen persistent database: %v", err)
	}

	defer db.Close()

	chain, err = core.NewBlockChain(db, nil, params.AllEthashProtocolChanges, engine, vm.Config{}, nil, nil, nil)
	if err != nil {
		t.Fatalf("Failed to recreate chain: %v", err)
	}

	defer chain.Stop()

	if head := chain.CurrentHeader(); head.Number.Uint64() != uint64(4) {
		t.Errorf("Head header mismatch: have %d, want %d", head.Number, 4)
	}

	if head := chain.CurrentFastBlock(); head.NumberU64() != uint64(4) {
		t.Errorf("Head fast block mismatch: have %d, want %d", head.NumberU64(), uint64(4))
	}

	if head := chain.CurrentBlock(); head.NumberU64() != uint64(1) {
		t.Errorf("Head block mismatch: have %d, want %d", head.NumberU64(), uint64(1))
	}

	// Reinsert B2-B4
	if _, err := chain.InsertChain(blocks[1:]); err != nil {
		t.Fatalf("Failed to import canonical chain tail: %v", err)
	}

	if head := chain.CurrentHeader(); head.Number.Uint64() != uint64(4) {
		t.Errorf("Head header mismatch: have %d, want %d", head.Number, 4)
	}

	if head := chain.CurrentFastBlock(); head.NumberU64() != uint64(4) {
		t.Errorf("Head fast block mismatch: have %d, want %d", head.NumberU64(), uint64(4))
	}

	if head := chain.CurrentBlock(); head.NumberU64() != uint64(4) {
		t.Errorf("Head block mismatch: have %d, want %d", head.NumberU64(), uint64(4))
	}

	if layer := chain.Snapshots().Snapshot(blocks[2].Root()); layer == nil {
		t.Error("Failed to regenerate the snapshot of known state")
	}
}<|MERGE_RESOLUTION|>--- conflicted
+++ resolved
@@ -1818,14 +1818,7 @@
 	_, back, closeFn := miner.NewTestWorker(t, chainConfig, engine, db, 0)
 	defer closeFn()
 
-<<<<<<< HEAD
-	chain, err := core.NewBlockChain(db, config, params.AllEthashProtocolChanges, engine, vm.Config{}, nil, nil, nil)
-	if err != nil {
-		t.Fatalf("Failed to create chain: %v", err)
-	}
-=======
 	genesis := back.BlockChain().Genesis()
->>>>>>> f28f384b
 
 	// If sidechain blocks are needed, make a light chain and import it
 	var sideblocks types.Blocks
