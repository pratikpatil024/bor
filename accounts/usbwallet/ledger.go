// Copyright 2017 The go-ethereum Authors
// This file is part of the go-ethereum library.
//
// The go-ethereum library is free software: you can redistribute it and/or modify
// it under the terms of the GNU Lesser General Public License as published by
// the Free Software Foundation, either version 3 of the License, or
// (at your option) any later version.
//
// The go-ethereum library is distributed in the hope that it will be useful,
// but WITHOUT ANY WARRANTY; without even the implied warranty of
// MERCHANTABILITY or FITNESS FOR A PARTICULAR PURPOSE. See the
// GNU Lesser General Public License for more details.
//
// You should have received a copy of the GNU Lesser General Public License
// along with the go-ethereum library. If not, see <http://www.gnu.org/licenses/>.

// This file contains the implementation for interacting with the Ledger hardware
// wallets. The wire protocol spec can be found in the Ledger Blue GitHub repo:
// https://raw.githubusercontent.com/LedgerHQ/blue-app-eth/master/doc/ethapp.asc

package usbwallet

import (
	"encoding/binary"
	"encoding/hex"
	"errors"
	"fmt"
	"io"
	"math/big"

	"github.com/ethereum/go-ethereum/accounts"
	"github.com/ethereum/go-ethereum/common"
	"github.com/ethereum/go-ethereum/common/hexutil"
	"github.com/ethereum/go-ethereum/core/types"
	"github.com/ethereum/go-ethereum/crypto"
	"github.com/ethereum/go-ethereum/log"
	"github.com/ethereum/go-ethereum/rlp"
)

// ledgerOpcode is an enumeration encoding the supported Ledger opcodes.
type ledgerOpcode byte

// ledgerParam1 is an enumeration encoding the supported Ledger parameters for
// specific opcodes. The same parameter values may be reused between opcodes.
type ledgerParam1 byte

// ledgerParam2 is an enumeration encoding the supported Ledger parameters for
// specific opcodes. The same parameter values may be reused between opcodes.
type ledgerParam2 byte

const (
	ledgerOpRetrieveAddress  ledgerOpcode = 0x02 // Returns the public key and Ethereum address for a given BIP 32 path
	ledgerOpSignTransaction  ledgerOpcode = 0x04 // Signs an Ethereum transaction after having the user validate the parameters
	ledgerOpGetConfiguration ledgerOpcode = 0x06 // Returns specific wallet application configuration

	ledgerP1DirectlyFetchAddress    ledgerParam1 = 0x00 // Return address directly from the wallet
	ledgerP1InitTransactionData     ledgerParam1 = 0x00 // First transaction data block for signing
	ledgerP1ContTransactionData     ledgerParam1 = 0x80 // Subsequent transaction data block for signing
	ledgerP2DiscardAddressChainCode ledgerParam2 = 0x00 // Do not return the chain code along with the address
)

// errLedgerReplyInvalidHeader is the error message returned by a Ledger data exchange
// if the device replies with a mismatching header. This usually means the device
// is in browser mode.
var errLedgerReplyInvalidHeader = errors.New("ledger: invalid reply header")

// errLedgerInvalidVersionReply is the error message returned by a Ledger version retrieval
// when a response does arrive, but it does not contain the expected data.
var errLedgerInvalidVersionReply = errors.New("ledger: invalid version reply")

// ledgerDriver implements the communication with a Ledger hardware wallet.
type ledgerDriver struct {
	device  io.ReadWriter // USB device connection to communicate through
	version [3]byte       // Current version of the Ledger firmware (zero if app is offline)
	browser bool          // Flag whether the Ledger is in browser mode (reply channel mismatch)
	failure error         // Any failure that would make the device unusable
	log     log.Logger    // Contextual logger to tag the ledger with its id
}

// newLedgerDriver creates a new instance of a Ledger USB protocol driver.
func newLedgerDriver(logger log.Logger) driver {
	return &ledgerDriver{
		log: logger,
	}
}

// Status implements usbwallet.driver, returning various states the Ledger can
// currently be in.
func (w *ledgerDriver) Status() (string, error) {
	if w.failure != nil {
		return fmt.Sprintf("Failed: %v", w.failure), w.failure
	}
	if w.browser {
		return "Ethereum app in browser mode", w.failure
	}
	if w.offline() {
		return "Ethereum app offline", w.failure
	}
	return fmt.Sprintf("Ethereum app v%d.%d.%d online", w.version[0], w.version[1], w.version[2]), w.failure
}

// offline returns whether the wallet and the Ethereum app is offline or not.
//
// The method assumes that the state lock is held!
func (w *ledgerDriver) offline() bool {
	return w.version == [3]byte{0, 0, 0}
}

// Open implements usbwallet.driver, attempting to initialize the connection to the
// Ledger hardware wallet. The Ledger does not require a user passphrase, so that
// parameter is silently discarded.
func (w *ledgerDriver) Open(device io.ReadWriter, passphrase string) error {
	w.device, w.failure = device, nil

	_, err := w.ledgerDerive(accounts.DefaultBaseDerivationPath)
	if err != nil {
		// Ethereum app is not running or in browser mode, nothing more to do, return
		if err == errLedgerReplyInvalidHeader {
			w.browser = true
		}
		return nil
	}
	// Try to resolve the Ethereum app's version, will fail prior to v1.0.2
	if w.version, err = w.ledgerVersion(); err != nil {
		w.version = [3]byte{1, 0, 0} // Assume worst case, can't verify if v1.0.0 or v1.0.1
	}
	return nil
}

// Close implements usbwallet.driver, cleaning up and metadata maintained within
// the Ledger driver.
func (w *ledgerDriver) Close() error {
	w.browser, w.version = false, [3]byte{}
	return nil
}

// Heartbeat implements usbwallet.driver, performing a sanity check against the
// Ledger to see if it's still online.
func (w *ledgerDriver) Heartbeat() error {
	if _, err := w.ledgerVersion(); err != nil && err != errLedgerInvalidVersionReply {
		w.failure = err
		return err
	}
	return nil
}

// Derive implements usbwallet.driver, sending a derivation request to the Ledger
// and returning the Ethereum address located on that derivation path.
func (w *ledgerDriver) Derive(path accounts.DerivationPath) (common.Address, error) {
	return w.ledgerDerive(path)
}

// SignTx implements usbwallet.driver, sending the transaction to the Ledger and
// waiting for the user to confirm or deny the transaction.
//
// Note, if the version of the Ethereum application running on the Ledger wallet is
// too old to sign EIP-155 transactions, but such is requested nonetheless, an error
// will be returned opposed to silently signing in Homestead mode.
func (w *ledgerDriver) SignTx(path accounts.DerivationPath, tx *types.Transaction, chainID *big.Int) (common.Address, *types.Transaction, error) {
	// If the Ethereum app doesn't run, abort
	if w.offline() {
		return common.Address{}, nil, accounts.ErrWalletClosed
	}
	// Ensure the wallet is capable of signing the given transaction
<<<<<<< HEAD
	if chainID != nil && w.version[0] <= 1 && w.version[2] <= 2 {
=======
	if chainID != nil && w.version[0] <= 1 && w.version[1] <= 0 && w.version[2] <= 2 {
>>>>>>> cc05b050
		//lint:ignore ST1005 brand name displayed on the console
		return common.Address{}, nil, fmt.Errorf("Ledger v%d.%d.%d doesn't support signing this transaction, please update to v1.0.3 at least", w.version[0], w.version[1], w.version[2])
	}
	// All infos gathered and metadata checks out, request signing
	return w.ledgerSign(path, tx, chainID)
}

// ledgerVersion retrieves the current version of the Ethereum wallet app running
// on the Ledger wallet.
//
// The version retrieval protocol is defined as follows:
//
//   CLA | INS | P1 | P2 | Lc | Le
//   ----+-----+----+----+----+---
//    E0 | 06  | 00 | 00 | 00 | 04
//
// With no input data, and the output data being:
//
//   Description                                        | Length
//   ---------------------------------------------------+--------
//   Flags 01: arbitrary data signature enabled by user | 1 byte
//   Application major version                          | 1 byte
//   Application minor version                          | 1 byte
//   Application patch version                          | 1 byte
func (w *ledgerDriver) ledgerVersion() ([3]byte, error) {
	// Send the request and wait for the response
	reply, err := w.ledgerExchange(ledgerOpGetConfiguration, 0, 0, nil)
	if err != nil {
		return [3]byte{}, err
	}
	if len(reply) != 4 {
		return [3]byte{}, errLedgerInvalidVersionReply
	}
	// Cache the version for future reference
	var version [3]byte
	copy(version[:], reply[1:])
	return version, nil
}

// ledgerDerive retrieves the currently active Ethereum address from a Ledger
// wallet at the specified derivation path.
//
// The address derivation protocol is defined as follows:
//
//   CLA | INS | P1 | P2 | Lc  | Le
//   ----+-----+----+----+-----+---
//    E0 | 02  | 00 return address
//               01 display address and confirm before returning
//                  | 00: do not return the chain code
//                  | 01: return the chain code
//                       | var | 00
//
// Where the input data is:
//
//   Description                                      | Length
//   -------------------------------------------------+--------
//   Number of BIP 32 derivations to perform (max 10) | 1 byte
//   First derivation index (big endian)              | 4 bytes
//   ...                                              | 4 bytes
//   Last derivation index (big endian)               | 4 bytes
//
// And the output data is:
//
//   Description             | Length
//   ------------------------+-------------------
//   Public Key length       | 1 byte
//   Uncompressed Public Key | arbitrary
//   Ethereum address length | 1 byte
//   Ethereum address        | 40 bytes hex ascii
//   Chain code if requested | 32 bytes
func (w *ledgerDriver) ledgerDerive(derivationPath []uint32) (common.Address, error) {
	// Flatten the derivation path into the Ledger request
	path := make([]byte, 1+4*len(derivationPath))
	path[0] = byte(len(derivationPath))
	for i, component := range derivationPath {
		binary.BigEndian.PutUint32(path[1+4*i:], component)
	}
	// Send the request and wait for the response
	reply, err := w.ledgerExchange(ledgerOpRetrieveAddress, ledgerP1DirectlyFetchAddress, ledgerP2DiscardAddressChainCode, path)
	if err != nil {
		return common.Address{}, err
	}
	// Discard the public key, we don't need that for now
	if len(reply) < 1 || len(reply) < 1+int(reply[0]) {
		return common.Address{}, errors.New("reply lacks public key entry")
	}
	reply = reply[1+int(reply[0]):]

	// Extract the Ethereum hex address string
	if len(reply) < 1 || len(reply) < 1+int(reply[0]) {
		return common.Address{}, errors.New("reply lacks address entry")
	}
	hexstr := reply[1 : 1+int(reply[0])]

	// Decode the hex sting into an Ethereum address and return
	var address common.Address
	if _, err = hex.Decode(address[:], hexstr); err != nil {
		return common.Address{}, err
	}
	return address, nil
}

// ledgerSign sends the transaction to the Ledger wallet, and waits for the user
// to confirm or deny the transaction.
//
// The transaction signing protocol is defined as follows:
//
//   CLA | INS | P1 | P2 | Lc  | Le
//   ----+-----+----+----+-----+---
//    E0 | 04  | 00: first transaction data block
//               80: subsequent transaction data block
//                  | 00 | variable | variable
//
// Where the input for the first transaction block (first 255 bytes) is:
//
//   Description                                      | Length
//   -------------------------------------------------+----------
//   Number of BIP 32 derivations to perform (max 10) | 1 byte
//   First derivation index (big endian)              | 4 bytes
//   ...                                              | 4 bytes
//   Last derivation index (big endian)               | 4 bytes
//   RLP transaction chunk                            | arbitrary
//
// And the input for subsequent transaction blocks (first 255 bytes) are:
//
//   Description           | Length
//   ----------------------+----------
//   RLP transaction chunk | arbitrary
//
// And the output data is:
//
//   Description | Length
//   ------------+---------
//   signature V | 1 byte
//   signature R | 32 bytes
//   signature S | 32 bytes
func (w *ledgerDriver) ledgerSign(derivationPath []uint32, tx *types.Transaction, chainID *big.Int) (common.Address, *types.Transaction, error) {
	// Flatten the derivation path into the Ledger request
	path := make([]byte, 1+4*len(derivationPath))
	path[0] = byte(len(derivationPath))
	for i, component := range derivationPath {
		binary.BigEndian.PutUint32(path[1+4*i:], component)
	}
	// Create the transaction RLP based on whether legacy or EIP155 signing was requested
	var (
		txrlp []byte
		err   error
	)
	if chainID == nil {
		if txrlp, err = rlp.EncodeToBytes([]interface{}{tx.Nonce(), tx.GasPrice(), tx.Gas(), tx.To(), tx.Value(), tx.Data()}); err != nil {
			return common.Address{}, nil, err
		}
	} else {
		if txrlp, err = rlp.EncodeToBytes([]interface{}{tx.Nonce(), tx.GasPrice(), tx.Gas(), tx.To(), tx.Value(), tx.Data(), chainID, big.NewInt(0), big.NewInt(0)}); err != nil {
			return common.Address{}, nil, err
		}
	}
	payload := append(path, txrlp...)

	// Send the request and wait for the response
	var (
		op    = ledgerP1InitTransactionData
		reply []byte
	)
	for len(payload) > 0 {
		// Calculate the size of the next data chunk
		chunk := 255
		if chunk > len(payload) {
			chunk = len(payload)
		}
		// Send the chunk over, ensuring it's processed correctly
		reply, err = w.ledgerExchange(ledgerOpSignTransaction, op, 0, payload[:chunk])
		if err != nil {
			return common.Address{}, nil, err
		}
		// Shift the payload and ensure subsequent chunks are marked as such
		payload = payload[chunk:]
		op = ledgerP1ContTransactionData
	}
	// Extract the Ethereum signature and do a sanity validation
	if len(reply) != crypto.SignatureLength {
		return common.Address{}, nil, errors.New("reply lacks signature")
	}
	signature := append(reply[1:], reply[0])

	// Create the correct signer and signature transform based on the chain ID
	var signer types.Signer
	if chainID == nil {
		signer = new(types.HomesteadSigner)
	} else {
		signer = types.NewEIP155Signer(chainID)
		signature[64] -= byte(chainID.Uint64()*2 + 35)
	}
	signed, err := tx.WithSignature(signer, signature)
	if err != nil {
		return common.Address{}, nil, err
	}
	sender, err := types.Sender(signer, signed)
	if err != nil {
		return common.Address{}, nil, err
	}
	return sender, signed, nil
}

// ledgerExchange performs a data exchange with the Ledger wallet, sending it a
// message and retrieving the response.
//
// The common transport header is defined as follows:
//
//  Description                           | Length
//  --------------------------------------+----------
//  Communication channel ID (big endian) | 2 bytes
//  Command tag                           | 1 byte
//  Packet sequence index (big endian)    | 2 bytes
//  Payload                               | arbitrary
//
// The Communication channel ID allows commands multiplexing over the same
// physical link. It is not used for the time being, and should be set to 0101
// to avoid compatibility issues with implementations ignoring a leading 00 byte.
//
// The Command tag describes the message content. Use TAG_APDU (0x05) for standard
// APDU payloads, or TAG_PING (0x02) for a simple link test.
//
// The Packet sequence index describes the current sequence for fragmented payloads.
// The first fragment index is 0x00.
//
// APDU Command payloads are encoded as follows:
//
//  Description              | Length
//  -----------------------------------
//  APDU length (big endian) | 2 bytes
//  APDU CLA                 | 1 byte
//  APDU INS                 | 1 byte
//  APDU P1                  | 1 byte
//  APDU P2                  | 1 byte
//  APDU length              | 1 byte
//  Optional APDU data       | arbitrary
func (w *ledgerDriver) ledgerExchange(opcode ledgerOpcode, p1 ledgerParam1, p2 ledgerParam2, data []byte) ([]byte, error) {
	// Construct the message payload, possibly split into multiple chunks
	apdu := make([]byte, 2, 7+len(data))

	binary.BigEndian.PutUint16(apdu, uint16(5+len(data)))
	apdu = append(apdu, []byte{0xe0, byte(opcode), byte(p1), byte(p2), byte(len(data))}...)
	apdu = append(apdu, data...)

	// Stream all the chunks to the device
	header := []byte{0x01, 0x01, 0x05, 0x00, 0x00} // Channel ID and command tag appended
	chunk := make([]byte, 64)
	space := len(chunk) - len(header)

	for i := 0; len(apdu) > 0; i++ {
		// Construct the new message to stream
		chunk = append(chunk[:0], header...)
		binary.BigEndian.PutUint16(chunk[3:], uint16(i))

		if len(apdu) > space {
			chunk = append(chunk, apdu[:space]...)
			apdu = apdu[space:]
		} else {
			chunk = append(chunk, apdu...)
			apdu = nil
		}
		// Send over to the device
		w.log.Trace("Data chunk sent to the Ledger", "chunk", hexutil.Bytes(chunk))
		if _, err := w.device.Write(chunk); err != nil {
			return nil, err
		}
	}
	// Stream the reply back from the wallet in 64 byte chunks
	var reply []byte
	chunk = chunk[:64] // Yeah, we surely have enough space
	for {
		// Read the next chunk from the Ledger wallet
		if _, err := io.ReadFull(w.device, chunk); err != nil {
			return nil, err
		}
		w.log.Trace("Data chunk received from the Ledger", "chunk", hexutil.Bytes(chunk))

		// Make sure the transport header matches
		if chunk[0] != 0x01 || chunk[1] != 0x01 || chunk[2] != 0x05 {
			return nil, errLedgerReplyInvalidHeader
		}
		// If it's the first chunk, retrieve the total message length
		var payload []byte

		if chunk[3] == 0x00 && chunk[4] == 0x00 {
			reply = make([]byte, 0, int(binary.BigEndian.Uint16(chunk[5:7])))
			payload = chunk[7:]
		} else {
			payload = chunk[5:]
		}
		// Append to the reply and stop when filled up
		if left := cap(reply) - len(reply); left > len(payload) {
			reply = append(reply, payload...)
		} else {
			reply = append(reply, payload[:left]...)
			break
		}
	}
	return reply[:len(reply)-2], nil
}<|MERGE_RESOLUTION|>--- conflicted
+++ resolved
@@ -162,11 +162,7 @@
 		return common.Address{}, nil, accounts.ErrWalletClosed
 	}
 	// Ensure the wallet is capable of signing the given transaction
-<<<<<<< HEAD
-	if chainID != nil && w.version[0] <= 1 && w.version[2] <= 2 {
-=======
 	if chainID != nil && w.version[0] <= 1 && w.version[1] <= 0 && w.version[2] <= 2 {
->>>>>>> cc05b050
 		//lint:ignore ST1005 brand name displayed on the console
 		return common.Address{}, nil, fmt.Errorf("Ledger v%d.%d.%d doesn't support signing this transaction, please update to v1.0.3 at least", w.version[0], w.version[1], w.version[2])
 	}
